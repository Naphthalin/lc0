/*
  This file is part of Leela Chess Zero.
  Copyright (C) 2018-2019 The LCZero Authors

  Leela Chess is free software: you can redistribute it and/or modify
  it under the terms of the GNU General Public License as published by
  the Free Software Foundation, either version 3 of the License, or
  (at your option) any later version.

  Leela Chess is distributed in the hope that it will be useful,
  but WITHOUT ANY WARRANTY; without even the implied warranty of
  MERCHANTABILITY or FITNESS FOR A PARTICULAR PURPOSE.  See the
  GNU General Public License for more details.

  You should have received a copy of the GNU General Public License
  along with Leela Chess.  If not, see <http://www.gnu.org/licenses/>.

  Additional permission under GNU GPL version 3 section 7

  If you modify this Program, or any covered work, by linking or
  combining it with NVIDIA Corporation's libraries from the NVIDIA CUDA
  Toolkit and the NVIDIA CUDA Deep Neural Network library (or a
  modified version of those libraries), containing parts covered by the
  terms of the respective license agreement, the licensors of this
  Program grant you additional permission to convey the resulting work.
*/

#pragma once

#include "neural/encoder.h"
#include "utils/optionsdict.h"
#include "utils/optionsparser.h"

namespace lczero {

enum class ContemptMode { PLAY, WHITE, BLACK, NONE };

class SearchParams {
 public:
  SearchParams(const OptionsDict& options);
  SearchParams(const SearchParams&) = delete;

  // Use struct for WDLRescaleParams calculation to make them const.
  struct WDLRescaleParams {
    WDLRescaleParams(float r, float d) {
      ratio = r;
      diff = d;
    }
    float ratio;
    float diff;
  };

  // Populates UciOptions with search parameters.
  static void Populate(OptionsParser* options);

  // Parameter getters.
  int GetMiniBatchSize() const { return kMiniBatchSize; }
  int GetMaxPrefetchBatch() const {
    return options_.Get<int>(kMaxPrefetchBatchId);
  }
  float GetCpuct(bool at_root) const { return at_root ? kCpuctAtRoot : kCpuct; }
  float GetCpuctBase(bool at_root) const {
    return at_root ? kCpuctBaseAtRoot : kCpuctBase;
  }
  float GetCpuctFactor(bool at_root) const {
    return at_root ? kCpuctFactorAtRoot : kCpuctFactor;
  }
  bool GetTwoFoldDraws() const { return kTwoFoldDraws; }
  float GetTemperature() const { return options_.Get<float>(kTemperatureId); }
  float GetTemperatureVisitOffset() const {
    return options_.Get<float>(kTemperatureVisitOffsetId);
  }
  int GetTempDecayMoves() const { return options_.Get<int>(kTempDecayMovesId); }
  int GetTempDecayDelayMoves() const {
    return options_.Get<int>(kTempDecayDelayMovesId);
  }
  int GetTemperatureCutoffMove() const {
    return options_.Get<int>(kTemperatureCutoffMoveId);
  }
  float GetTemperatureEndgame() const {
    return options_.Get<float>(kTemperatureEndgameId);
  }
  float GetTemperatureWinpctCutoff() const {
    return options_.Get<float>(kTemperatureWinpctCutoffId);
  }
  float GetNoiseEpsilon() const { return kNoiseEpsilon; }
  float GetNoiseAlpha() const { return kNoiseAlpha; }
  bool GetVerboseStats() const { return options_.Get<bool>(kVerboseStatsId); }
  bool GetLogLiveStats() const { return options_.Get<bool>(kLogLiveStatsId); }
  bool GetFpuAbsolute(bool at_root) const {
    return at_root ? kFpuAbsoluteAtRoot : kFpuAbsolute;
  }
  float GetFpuValue(bool at_root) const {
    return at_root ? kFpuValueAtRoot : kFpuValue;
  }
  int GetCacheHistoryLength() const { return kCacheHistoryLength; }
  float GetPolicySoftmaxTemp() const { return kPolicySoftmaxTemp; }
  int GetMaxCollisionEvents() const { return kMaxCollisionEvents; }
  int GetMaxCollisionVisits() const { return kMaxCollisionVisits; }
  bool GetOutOfOrderEval() const { return kOutOfOrderEval; }
  bool GetStickyEndgames() const { return kStickyEndgames; }
  bool GetSyzygyFastPlay() const { return kSyzygyFastPlay; }
  int GetMultiPv() const { return options_.Get<int>(kMultiPvId); }
  bool GetPerPvCounters() const { return options_.Get<bool>(kPerPvCountersId); }
  std::string GetScoreType() const {
    return options_.Get<std::string>(kScoreTypeId);
  }
  FillEmptyHistory GetHistoryFill() const { return kHistoryFill; }
  float GetMovesLeftMaxEffect() const { return kMovesLeftMaxEffect; }
  float GetMovesLeftThreshold() const { return kMovesLeftThreshold; }
  float GetMovesLeftSlope() const { return kMovesLeftSlope; }
  float GetMovesLeftConstantFactor() const { return kMovesLeftConstantFactor; }
  float GetMovesLeftScaledFactor() const { return kMovesLeftScaledFactor; }
  float GetMovesLeftQuadraticFactor() const {
    return kMovesLeftQuadraticFactor;
  }
  bool GetDisplayCacheUsage() const { return kDisplayCacheUsage; }
  int GetMaxConcurrentSearchers() const { return kMaxConcurrentSearchers; }
<<<<<<< HEAD
  ContemptPerspective GetContemptPerspective() const {
    return kContemptPerspective;
  }
  float GetDrawScore() const { return kDrawScore; }
=======
  ContemptMode GetContemptMode() const { return kContemptMode; }
  float GetSidetomoveDrawScore() const { return kDrawScoreSidetomove; }
  float GetOpponentDrawScore() const { return kDrawScoreOpponent; }
  float GetWhiteDrawDelta() const { return kDrawScoreWhite; }
  float GetBlackDrawDelta() const { return kDrawScoreBlack; }
>>>>>>> f595ba8e
  float GetWDLRescaleRatio() const { return kWDLRescaleParams.ratio; }
  float GetWDLRescaleDiff() const { return kWDLRescaleParams.diff; }
  float GetWDLEvalObjectivity() const { return kWDLEvalObjectivity; }
  int GetMaxOutOfOrderEvals() const { return kMaxOutOfOrderEvals; }
  float GetNpsLimit() const { return kNpsLimit; }
  int GetSolidTreeThreshold() const { return kSolidTreeThreshold; }

  int GetTaskWorkersPerSearchWorker() const {
    return kTaskWorkersPerSearchWorker;
  }
  int GetMinimumWorkSizeForProcessing() const {
    return kMinimumWorkSizeForProcessing;
  }
  int GetMinimumWorkSizeForPicking() const {
    return kMinimumWorkSizeForPicking;
  }
  int GetMinimumRemainingWorkSizeForPicking() const {
    return kMinimumRemainingWorkSizeForPicking;
  }
  int GetMinimumWorkPerTaskForProcessing() const {
    return kMinimumWorkPerTaskForProcessing;
  }
  int GetIdlingMinimumWork() const { return kIdlingMinimumWork; }
  int GetThreadIdlingThreshold() const { return kThreadIdlingThreshold; }
  int GetMaxCollisionVisitsScalingStart() const {
    return kMaxCollisionVisitsScalingStart;
  }
  int GetMaxCollisionVisitsScalingEnd() const {
    return kMaxCollisionVisitsScalingEnd;
  }
  float GetMaxCollisionVisitsScalingPower() const {
    return kMaxCollisionVisitsScalingPower;
  }
  bool GetSearchSpinBackoff() const { return kSearchSpinBackoff; }

  // Search parameter IDs.
  static const OptionId kMiniBatchSizeId;
  static const OptionId kMaxPrefetchBatchId;
  static const OptionId kCpuctId;
  static const OptionId kCpuctAtRootId;
  static const OptionId kCpuctBaseId;
  static const OptionId kCpuctBaseAtRootId;
  static const OptionId kCpuctFactorId;
  static const OptionId kCpuctFactorAtRootId;
  static const OptionId kRootHasOwnCpuctParamsId;
  static const OptionId kTwoFoldDrawsId;
  static const OptionId kTemperatureId;
  static const OptionId kTempDecayMovesId;
  static const OptionId kTempDecayDelayMovesId;
  static const OptionId kTemperatureCutoffMoveId;
  static const OptionId kTemperatureEndgameId;
  static const OptionId kTemperatureWinpctCutoffId;
  static const OptionId kTemperatureVisitOffsetId;
  static const OptionId kNoiseEpsilonId;
  static const OptionId kNoiseAlphaId;
  static const OptionId kVerboseStatsId;
  static const OptionId kLogLiveStatsId;
  static const OptionId kFpuStrategyId;
  static const OptionId kFpuValueId;
  static const OptionId kFpuStrategyAtRootId;
  static const OptionId kFpuValueAtRootId;
  static const OptionId kCacheHistoryLengthId;
  static const OptionId kPolicySoftmaxTempId;
  static const OptionId kMaxCollisionEventsId;
  static const OptionId kMaxCollisionVisitsId;
  static const OptionId kOutOfOrderEvalId;
  static const OptionId kStickyEndgamesId;
  static const OptionId kSyzygyFastPlayId;
  static const OptionId kMultiPvId;
  static const OptionId kPerPvCountersId;
  static const OptionId kScoreTypeId;
  static const OptionId kHistoryFillId;
  static const OptionId kMovesLeftMaxEffectId;
  static const OptionId kMovesLeftThresholdId;
  static const OptionId kMovesLeftConstantFactorId;
  static const OptionId kMovesLeftScaledFactorId;
  static const OptionId kMovesLeftQuadraticFactorId;
  static const OptionId kMovesLeftSlopeId;
  static const OptionId kDisplayCacheUsageId;
  static const OptionId kMaxConcurrentSearchersId;
<<<<<<< HEAD
  static const OptionId kContemptPerspectiveId;
  static const OptionId kDrawScoreId;
=======
  static const OptionId kContemptModeId;
  static const OptionId kDrawScoreSidetomoveId;
  static const OptionId kDrawScoreOpponentId;
  static const OptionId kDrawScoreWhiteId;
  static const OptionId kDrawScoreBlackId;
>>>>>>> f595ba8e
  static const OptionId kContemptId;
  static const OptionId kContemptMaxValueId;
  static const OptionId kWDLCalibrationEloId;
  static const OptionId kWDLContemptAttenuationId;
  static const OptionId kWDLEvalObjectivityId;
  static const OptionId kWDLDrawRateTargetId;
  static const OptionId kWDLDrawRateReferenceId;
  static const OptionId kWDLBookExitBiasId;
  static const OptionId kMaxOutOfOrderEvalsId;
  static const OptionId kNpsLimitId;
  static const OptionId kSolidTreeThresholdId;
  static const OptionId kTaskWorkersPerSearchWorkerId;
  static const OptionId kMinimumWorkSizeForProcessingId;
  static const OptionId kMinimumWorkSizeForPickingId;
  static const OptionId kMinimumRemainingWorkSizeForPickingId;
  static const OptionId kMinimumWorkPerTaskForProcessingId;
  static const OptionId kIdlingMinimumWorkId;
  static const OptionId kThreadIdlingThresholdId;
  static const OptionId kMaxCollisionVisitsScalingStartId;
  static const OptionId kMaxCollisionVisitsScalingEndId;
  static const OptionId kMaxCollisionVisitsScalingPowerId;
  static const OptionId kUCIOpponentId;
  static const OptionId kUCIRatingAdvId;
  static const OptionId kSearchSpinBackoffId;

 private:
  const OptionsDict& options_;
  // Cached parameter values. Values have to be cached if either:
  // 1. Parameter is accessed often and has to be cached for performance
  // reasons.
  // 2. Parameter has to stay the same during the search.
  // TODO(crem) Some of those parameters can be converted to be dynamic after
  //            trivial search optimizations.
  const float kCpuct;
  const float kCpuctAtRoot;
  const float kCpuctBase;
  const float kCpuctBaseAtRoot;
  const float kCpuctFactor;
  const float kCpuctFactorAtRoot;
  const bool kTwoFoldDraws;
  const float kNoiseEpsilon;
  const float kNoiseAlpha;
  const bool kFpuAbsolute;
  const float kFpuValue;
  const bool kFpuAbsoluteAtRoot;
  const float kFpuValueAtRoot;
  const int kCacheHistoryLength;
  const float kPolicySoftmaxTemp;
  const int kMaxCollisionEvents;
  const int kMaxCollisionVisits;
  const bool kOutOfOrderEval;
  const bool kStickyEndgames;
  const bool kSyzygyFastPlay;
  const FillEmptyHistory kHistoryFill;
  const int kMiniBatchSize;
  const float kMovesLeftMaxEffect;
  const float kMovesLeftThreshold;
  const float kMovesLeftSlope;
  const float kMovesLeftConstantFactor;
  const float kMovesLeftScaledFactor;
  const float kMovesLeftQuadraticFactor;
  const bool kDisplayCacheUsage;
  const int kMaxConcurrentSearchers;
<<<<<<< HEAD
  const float kDrawScore;
  const ContemptPerspective kContemptPerspective;
=======
  const float kDrawScoreSidetomove;
  const float kDrawScoreOpponent;
  const float kDrawScoreWhite;
  const float kDrawScoreBlack;
  const ContemptMode kContemptMode;
>>>>>>> f595ba8e
  const float kContempt;
  const WDLRescaleParams kWDLRescaleParams;
  const float kWDLEvalObjectivity;
  const int kMaxOutOfOrderEvals;
  const float kNpsLimit;
  const int kSolidTreeThreshold;
  const int kTaskWorkersPerSearchWorker;
  const int kMinimumWorkSizeForProcessing;
  const int kMinimumWorkSizeForPicking;
  const int kMinimumRemainingWorkSizeForPicking;
  const int kMinimumWorkPerTaskForProcessing;
  const int kIdlingMinimumWork;
  const int kThreadIdlingThreshold;
  const int kMaxCollisionVisitsScalingStart;
  const int kMaxCollisionVisitsScalingEnd;
  const float kMaxCollisionVisitsScalingPower;
  const bool kSearchSpinBackoff;
};

}  // namespace lczero<|MERGE_RESOLUTION|>--- conflicted
+++ resolved
@@ -116,18 +116,8 @@
   }
   bool GetDisplayCacheUsage() const { return kDisplayCacheUsage; }
   int GetMaxConcurrentSearchers() const { return kMaxConcurrentSearchers; }
-<<<<<<< HEAD
-  ContemptPerspective GetContemptPerspective() const {
-    return kContemptPerspective;
-  }
   float GetDrawScore() const { return kDrawScore; }
-=======
   ContemptMode GetContemptMode() const { return kContemptMode; }
-  float GetSidetomoveDrawScore() const { return kDrawScoreSidetomove; }
-  float GetOpponentDrawScore() const { return kDrawScoreOpponent; }
-  float GetWhiteDrawDelta() const { return kDrawScoreWhite; }
-  float GetBlackDrawDelta() const { return kDrawScoreBlack; }
->>>>>>> f595ba8e
   float GetWDLRescaleRatio() const { return kWDLRescaleParams.ratio; }
   float GetWDLRescaleDiff() const { return kWDLRescaleParams.diff; }
   float GetWDLEvalObjectivity() const { return kWDLEvalObjectivity; }
@@ -208,16 +198,8 @@
   static const OptionId kMovesLeftSlopeId;
   static const OptionId kDisplayCacheUsageId;
   static const OptionId kMaxConcurrentSearchersId;
-<<<<<<< HEAD
-  static const OptionId kContemptPerspectiveId;
   static const OptionId kDrawScoreId;
-=======
   static const OptionId kContemptModeId;
-  static const OptionId kDrawScoreSidetomoveId;
-  static const OptionId kDrawScoreOpponentId;
-  static const OptionId kDrawScoreWhiteId;
-  static const OptionId kDrawScoreBlackId;
->>>>>>> f595ba8e
   static const OptionId kContemptId;
   static const OptionId kContemptMaxValueId;
   static const OptionId kWDLCalibrationEloId;
@@ -281,16 +263,8 @@
   const float kMovesLeftQuadraticFactor;
   const bool kDisplayCacheUsage;
   const int kMaxConcurrentSearchers;
-<<<<<<< HEAD
   const float kDrawScore;
-  const ContemptPerspective kContemptPerspective;
-=======
-  const float kDrawScoreSidetomove;
-  const float kDrawScoreOpponent;
-  const float kDrawScoreWhite;
-  const float kDrawScoreBlack;
   const ContemptMode kContemptMode;
->>>>>>> f595ba8e
   const float kContempt;
   const WDLRescaleParams kWDLRescaleParams;
   const float kWDLEvalObjectivity;
