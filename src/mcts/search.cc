/*
  This file is part of Leela Chess Zero.
  Copyright (C) 2018-2019 The LCZero Authors

  Leela Chess is free software: you can redistribute it and/or modify
  it under the terms of the GNU General Public License as published by
  the Free Software Foundation, either version 3 of the License, or
  (at your option) any later version.

  Leela Chess is distributed in the hope that it will be useful,
  but WITHOUT ANY WARRANTY; without even the implied warranty of
  MERCHANTABILITY or FITNESS FOR A PARTICULAR PURPOSE.  See the
  GNU General Public License for more details.

  You should have received a copy of the GNU General Public License
  along with Leela Chess.  If not, see <http://www.gnu.org/licenses/>.

  Additional permission under GNU GPL version 3 section 7

  If you modify this Program, or any covered work, by linking or
  combining it with NVIDIA Corporation's libraries from the NVIDIA CUDA
  Toolkit and the NVIDIA CUDA Deep Neural Network library (or a
  modified version of those libraries), containing parts covered by the
  terms of the respective license agreement, the licensors of this
  Program grant you additional permission to convey the resulting work.
*/

#include "mcts/search.h"

#include <algorithm>
#include <chrono>
#include <cmath>
#include <iomanip>
#include <iostream>
#include <iterator>
#include <sstream>
#include <thread>

#include "mcts/node.h"
#include "neural/cache.h"
#include "neural/encoder.h"
#include "utils/fastmath.h"
#include "utils/random.h"

namespace lczero {

namespace {
// Maximum delay between outputting "uci info" when nothing interesting happens.
const int kUciInfoMinimumFrequencyMs = 5000;
}  // namespace

Search::Search(const NodeTree& tree, Network* network,
               std::unique_ptr<UciResponder> uci_responder,
               const MoveList& searchmoves,
               std::chrono::steady_clock::time_point start_time,
               std::unique_ptr<SearchStopper> stopper, bool infinite,
               const OptionsDict& options, NNCache* cache,
               SyzygyTablebase* syzygy_tb)
    : ok_to_respond_bestmove_(!infinite),
      stopper_(std::move(stopper)),
      root_node_(tree.GetCurrentHead()),
      cache_(cache),
      syzygy_tb_(syzygy_tb),
      played_history_(tree.GetPositionHistory()),
      network_(network),
      searchmoves_(searchmoves),
      start_time_(start_time),
      initial_visits_(root_node_->GetN()),
      uci_responder_(std::move(uci_responder)),
      params_(options) {
  if (params_.GetMaxConcurrentSearchers() != 0) {
    pending_searchers_.store(params_.GetMaxConcurrentSearchers(),
                             std::memory_order_release);
  }
}

namespace {
void ApplyDirichletNoise(Node* node, float eps, double alpha) {
  float total = 0;
  std::vector<float> noise;

  for (int i = 0; i < node->GetNumEdges(); ++i) {
    float eta = Random::Get().GetGamma(alpha, 1.0);
    noise.emplace_back(eta);
    total += eta;
  }

  if (total < std::numeric_limits<float>::min()) return;

  int noise_idx = 0;
  for (const auto& child : node->Edges()) {
    auto* edge = child.edge();
    edge->SetP(edge->GetP() * (1 - eps) + eps * noise[noise_idx++] / total);
  }
}
}  // namespace

void Search::SendUciInfo() REQUIRES(nodes_mutex_) {
  const auto max_pv = params_.GetMultiPv();
  const auto edges = GetBestChildrenNoTemperature(root_node_, max_pv, 0);
  const auto score_type = params_.GetScoreType();
  const auto per_pv_counters = params_.GetPerPvCounters();
  const auto display_cache_usage = params_.GetDisplayCacheUsage();
  const auto draw_score = GetDrawScore(false);

  std::vector<ThinkingInfo> uci_infos;

  // Info common for all multipv variants.
  ThinkingInfo common_info;
  common_info.depth = cum_depth_ / (total_playouts_ ? total_playouts_ : 1);
  common_info.seldepth = max_depth_;
  common_info.time = GetTimeSinceStart();
  if (!per_pv_counters) {
    common_info.nodes = total_playouts_ + initial_visits_;
  }
  if (display_cache_usage) {
    common_info.hashfull =
        cache_->GetSize() * 1000LL / std::max(cache_->GetCapacity(), 1);
  }
  if (nps_start_time_) {
    const auto time_since_first_batch_ms =
        std::chrono::duration_cast<std::chrono::milliseconds>(
            std::chrono::steady_clock::now() - *nps_start_time_)
            .count();
    if (time_since_first_batch_ms > 0) {
      common_info.nps = total_playouts_ * 1000 / time_since_first_batch_ms;
    }
  }
  common_info.tb_hits = tb_hits_.load(std::memory_order_acquire);

  int multipv = 0;
  const auto default_q = -root_node_->GetQ(-draw_score);
  const auto default_wl = -root_node_->GetWL();
  const auto default_d = root_node_->GetD();
  for (const auto& edge : edges) {
    ++multipv;
    uci_infos.emplace_back(common_info);
    auto& uci_info = uci_infos.back();
    const auto wl = edge.GetWL(default_wl);
    const auto d = edge.GetD(default_d);
    const int w = static_cast<int>(std::round(500.0 * (1.0 + wl - d)));
    const auto q = edge.GetQ(default_q, draw_score, /* logit_q= */ false);
    if (edge.IsTerminal() && wl != 0.0f) {
      uci_info.mate = std::copysign(
          std::round(edge.GetM(0.0f)) / 2 + (edge.IsTbTerminal() ? 101 : 1),
          wl);
    } else if (score_type == "centipawn_with_drawscore") {
      uci_info.score = 90 * tan(1.5637541897 * q);
    } else if (score_type == "centipawn") {
      uci_info.score = 90 * tan(1.5637541897 * wl);
    } else if (score_type == "centipawn_2019") {
      uci_info.score = 295 * wl / (1 - 0.976953126 * std::pow(wl, 14));
    } else if (score_type == "centipawn_2018") {
      uci_info.score = 290.680623072 * tan(1.548090806 * wl);
    } else if (score_type == "win_percentage") {
      uci_info.score = wl * 5000 + 5000;
    } else if (score_type == "Q") {
      uci_info.score = q * 10000;
    } else if (score_type == "W-L") {
      uci_info.score = wl * 10000;
    }
    const int l = static_cast<int>(std::round(500.0 * (1.0 - wl - d)));
    // Using 1000-w-l instead of 1000*d for D score so that W+D+L add up to
    // 1000.0.
    uci_info.wdl = ThinkingInfo::WDL{w, 1000 - w - l, l};
    if (max_pv > 1) uci_info.multipv = multipv;
    if (per_pv_counters) uci_info.nodes = edge.GetN();
    bool flip = played_history_.IsBlackToMove();
    int depth = 0;
    for (auto iter = edge; iter;
         iter = GetBestChildNoTemperature(iter.node(), depth), flip = !flip) {
      uci_info.pv.push_back(iter.GetMove(flip));
      if (!iter.node()) break;  // Last edge was dangling, cannot continue.
      depth += 1;
    }
  }

  if (!uci_infos.empty()) last_outputted_uci_info_ = uci_infos.front();
  if (current_best_edge_ && !edges.empty()) {
    last_outputted_info_edge_ = current_best_edge_.edge();
  }

  uci_responder_->OutputThinkingInfo(&uci_infos);
}

// Decides whether anything important changed in stats and new info should be
// shown to a user.
void Search::MaybeOutputInfo() {
  SharedMutex::Lock lock(nodes_mutex_);
  Mutex::Lock counters_lock(counters_mutex_);
  if (!bestmove_is_sent_ && current_best_edge_ &&
      (current_best_edge_.edge() != last_outputted_info_edge_ ||
       last_outputted_uci_info_.depth !=
           static_cast<int>(cum_depth_ /
                            (total_playouts_ ? total_playouts_ : 1)) ||
       last_outputted_uci_info_.seldepth != max_depth_ ||
       last_outputted_uci_info_.time + kUciInfoMinimumFrequencyMs <
           GetTimeSinceStart())) {
    SendUciInfo();
    if (params_.GetLogLiveStats()) {
      SendMovesStats();
    }
    if (stop_.load(std::memory_order_acquire) && !ok_to_respond_bestmove_) {
      std::vector<ThinkingInfo> info(1);
      info.back().comment =
          "WARNING: Search has reached limit and does not make any progress.";
      uci_responder_->OutputThinkingInfo(&info);
    }
  }
}

int64_t Search::GetTimeSinceStart() const {
  return std::chrono::duration_cast<std::chrono::milliseconds>(
             std::chrono::steady_clock::now() - start_time_)
      .count();
}

int64_t Search::GetTimeSinceFirstBatch() const {
  if (!nps_start_time_) return 0;
  return std::chrono::duration_cast<std::chrono::milliseconds>(
             std::chrono::steady_clock::now() - *nps_start_time_)
      .count();
}

// Root is depth 0, i.e. even depth.
float Search::GetDrawScore(bool is_odd_depth) const {
  return (is_odd_depth ? params_.GetOpponentDrawScore()
                       : params_.GetSidetomoveDrawScore()) +
         (is_odd_depth == played_history_.IsBlackToMove()
              ? params_.GetWhiteDrawDelta()
              : params_.GetBlackDrawDelta());
}

namespace {
inline float GetFpu(const SearchParams& params, Node* node, bool is_root_node,
                    float draw_score) {
  const auto value = params.GetFpuValue(is_root_node);
  return params.GetFpuAbsolute(is_root_node)
             ? value
             : -node->GetQ(-draw_score) -
                   value * std::sqrt(node->GetVisitedPolicy());
}

inline float ComputeCpuct(const SearchParams& params, uint32_t N,
                          bool is_root_node) {
  const float init = params.GetCpuct(is_root_node);
  const float k = params.GetCpuctFactor(is_root_node);
  const float base = params.GetCpuctBase(is_root_node);
  return init + (k ? k * FastLog((N + base) / base) : 0.0f);
}
}  // namespace

std::vector<std::string> Search::GetVerboseStats(Node* node) const {
  assert(node == root_node_ || node->GetParent() == root_node_);
  const bool is_root = (node == root_node_);
  const bool is_odd_depth = !is_root;
  const bool is_black_to_move = (played_history_.IsBlackToMove() == is_root);
  const float draw_score = GetDrawScore(is_odd_depth);
  const float fpu = GetFpu(params_, node, is_root, draw_score);
  const float cpuct = ComputeCpuct(params_, node->GetN(), is_root);
  const float U_coeff =
      cpuct * std::sqrt(std::max(node->GetChildrenVisits(), 1u));
  const bool logit_q = params_.GetLogitQ();
<<<<<<< HEAD
  const float april_factor = params_.GetAprilFactor();

=======
  const float m_slope = params_.GetMovesLeftSlope();
  const float m_cap = params_.GetMovesLeftMaxEffect();
  const float a = params_.GetMovesLeftConstantFactor();
  const float b = params_.GetMovesLeftScaledFactor();
  const float c = params_.GetMovesLeftQuadraticFactor();
  const bool do_moves_left_adjustment =
      network_->GetCapabilities().moves_left !=
          pblczero::NetworkFormat::MOVES_LEFT_NONE &&
      (std::abs(node->GetQ(0.0f)) > params_.GetMovesLeftThreshold());
>>>>>>> ad4b5f2c
  std::vector<EdgeAndNode> edges;
  for (const auto& edge : node->Edges()) edges.push_back(edge);

  std::sort(
      edges.begin(), edges.end(),
      [&fpu, &U_coeff, &logit_q, &draw_score, &april_factor](EdgeAndNode a, EdgeAndNode b) {
        return std::forward_as_tuple(
                   a.GetN(),
                   a.GetQ(fpu, draw_score, logit_q) + a.GetU(U_coeff, april_factor)) <
               std::forward_as_tuple(
                   b.GetN(),
                   b.GetQ(fpu, draw_score, logit_q) + b.GetU(U_coeff, april_factor));
      });

  std::vector<std::string> infos;
  for (const auto& edge : edges) {
    std::ostringstream oss;
    oss << std::fixed;

    oss << std::left << std::setw(5)
        << edge.GetMove(is_black_to_move).as_string();
    
    float Q = edge.GetQ(fpu, draw_score, logit_q);
    float M_effect = do_moves_left_adjustment 
        ? (std::clamp(m_slope * edge.GetM(0.0f), -m_cap, m_cap) *
            std::copysign(1.0f, -Q) * (a + b * std::abs(Q) + c * Q * Q)) 
        : 0.0f;

    // TODO: should this be displaying transformed index?
    oss << " (" << std::setw(4) << edge.GetMove().as_nn_index(0) << ")";

    oss << " N: " << std::right << std::setw(7) << edge.GetN() << " (+"
        << std::setw(2) << edge.GetNInFlight() << ") ";

    oss << "(P: " << std::setw(5) << std::setprecision(2) << edge.GetP() * 100
        << "%) ";

    // Default value here assumes user knows to ignore this field when N is 0.
    oss << "(WL: " << std::setw(8) << std::setprecision(5) << edge.GetWL(0.0f)
        << ") ";

    // Default value here assumes user knows to ignore this field when N is 0.
    oss << "(D: " << std::setw(6) << std::setprecision(3) << edge.GetD(0.0f)
        << ") ";

    // Default value here assumes user knows to ignore this field when N is 0.
    oss << "(M: " << std::setw(4) << std::setprecision(1) << edge.GetM(0.0f)
        << ") ";

    oss << "(Q: " << std::setw(8) << std::setprecision(5)
        << edge.GetQ(fpu, draw_score, /* logit_q= */ false) << ") ";

    oss << "(U: " << std::setw(6) << std::setprecision(5) << edge.GetU(U_coeff, params_.GetAprilFactor())
        << ") ";

<<<<<<< HEAD
    oss << "(Q+U: " << std::setw(8) << std::setprecision(5)
        << edge.GetQ(fpu, draw_score, logit_q) + edge.GetU(U_coeff, params_.GetAprilFactor()) << ") ";
=======
    oss << "(S: " << std::setw(8) << std::setprecision(5)
        << Q + edge.GetU(U_coeff) + M_effect << ") ";
>>>>>>> ad4b5f2c

    oss << "(V: ";
    std::optional<float> v;
    if (edge.IsTerminal()) {
      v = edge.node()->GetQ(draw_score);
    } else {
      NNCacheLock nneval = GetCachedNNEval(edge.node());
      if (nneval) v = -nneval->q;
    }
    if (v) {
      oss << std::setw(7) << std::setprecision(4) << *v;
    } else {
      oss << " -.----";
    }
    oss << ") ";

    const auto [edge_lower, edge_upper] = edge.GetBounds();
    oss << (edge_lower == edge_upper
                ? "(T) "
                : edge_lower == GameResult::DRAW &&
                          edge_upper == GameResult::WHITE_WON
                      ? "(W) "
                      : edge_lower == GameResult::BLACK_WON &&
                                edge_upper == GameResult::DRAW
                            ? "(L) "
                            : "");
    infos.emplace_back(oss.str());
  }
  return infos;
}

void Search::SendMovesStats() const REQUIRES(counters_mutex_) {
  auto move_stats = GetVerboseStats(root_node_);

  if (params_.GetVerboseStats()) {
    std::vector<ThinkingInfo> infos;
    std::transform(move_stats.begin(), move_stats.end(),
                   std::back_inserter(infos), [](const std::string& line) {
                     ThinkingInfo info;
                     info.comment = line;
                     return info;
                   });
    uci_responder_->OutputThinkingInfo(&infos);
  } else {
    LOGFILE << "=== Move stats:";
    for (const auto& line : move_stats) LOGFILE << line;
  }
  if (final_bestmove_.HasNode()) {
    LOGFILE
        << "--- Opponent moves after: "
        << final_bestmove_.GetMove(played_history_.IsBlackToMove()).as_string();
    for (const auto& line : GetVerboseStats(final_bestmove_.node())) {
      LOGFILE << line;
    }
  }
}

NNCacheLock Search::GetCachedNNEval(Node* node) const {
  if (!node) return {};

  std::vector<Move> moves;
  for (; node != root_node_; node = node->GetParent()) {
    moves.push_back(node->GetOwnEdge()->GetMove());
  }
  PositionHistory history(played_history_);
  for (auto iter = moves.rbegin(), end = moves.rend(); iter != end; ++iter) {
    history.Append(*iter);
  }
  const auto hash = history.HashLast(params_.GetCacheHistoryLength() + 1);
  NNCacheLock nneval(cache_, hash);
  return nneval;
}

void Search::MaybeTriggerStop(const IterationStats& stats,
                              StoppersHints* hints) {
  hints->Reset();
  SharedMutex::Lock nodes_lock(nodes_mutex_);
  Mutex::Lock lock(counters_mutex_);
  // Already responded bestmove, nothing to do here.
  if (bestmove_is_sent_) return;
  // Don't stop when the root node is not yet expanded.
  if (total_playouts_ + initial_visits_ == 0) return;

  if (!stop_.load(std::memory_order_acquire) || !ok_to_respond_bestmove_) {
    if (stopper_->ShouldStop(stats, hints)) FireStopInternal();
  }

  // If we are the first to see that stop is needed.
  if (stop_.load(std::memory_order_acquire) && ok_to_respond_bestmove_ &&
      !bestmove_is_sent_) {
    SendUciInfo();
    EnsureBestMoveKnown();
    SendMovesStats();
    BestMoveInfo info(
        final_bestmove_.GetMove(played_history_.IsBlackToMove()),
        final_pondermove_.GetMove(!played_history_.IsBlackToMove()));
    uci_responder_->OutputBestMove(&info);
    stopper_->OnSearchDone(stats);
    bestmove_is_sent_ = true;
    current_best_edge_ = EdgeAndNode();
  }

  // Use a 0 visit cancel score update to clear out any cached best edge, as
  // at the next iteration remaining playouts may be different.
  // TODO(crem) Is it really needed?
  root_node_->CancelScoreUpdate(0);
}

// Return the evaluation of the actual best child, regardless of temperature
// settings. This differs from GetBestMove, which does obey any temperature
// settings. So, somethimes, they may return results of different moves.
Search::BestEval Search::GetBestEval() const {
  SharedMutex::SharedLock lock(nodes_mutex_);
  Mutex::Lock counters_lock(counters_mutex_);
  float parent_wl = -root_node_->GetWL();
  float parent_d = root_node_->GetD();
  float parent_m = root_node_->GetM();
  if (!root_node_->HasChildren()) return {parent_wl, parent_d, parent_m};
  EdgeAndNode best_edge = GetBestChildNoTemperature(root_node_, 0);
  return {best_edge.GetWL(parent_wl), best_edge.GetD(parent_d),
          best_edge.GetM(parent_m - 1) + 1};
}

std::pair<Move, Move> Search::GetBestMove() {
  SharedMutex::Lock lock(nodes_mutex_);
  Mutex::Lock counters_lock(counters_mutex_);
  EnsureBestMoveKnown();
  return {final_bestmove_.GetMove(played_history_.IsBlackToMove()),
          final_pondermove_.GetMove(!played_history_.IsBlackToMove())};
}

std::int64_t Search::GetTotalPlayouts() const {
  SharedMutex::SharedLock lock(nodes_mutex_);
  return total_playouts_;
}

bool Search::PopulateRootMoveLimit(MoveList* root_moves) const {
  // Search moves overrides tablebase.
  if (!searchmoves_.empty()) {
    *root_moves = searchmoves_;
    return false;
  }
  auto board = played_history_.Last().GetBoard();
  if (!syzygy_tb_ || !board.castlings().no_legal_castle() ||
      (board.ours() | board.theirs()).count() > syzygy_tb_->max_cardinality()) {
    return false;
  }
  return syzygy_tb_->root_probe(
             played_history_.Last(),
             params_.GetSyzygyFastPlay() ||
                 played_history_.DidRepeatSinceLastZeroingMove(),
             root_moves) ||
         syzygy_tb_->root_probe_wdl(played_history_.Last(), root_moves);
}

void Search::ResetBestMove() {
  SharedMutex::Lock nodes_lock(nodes_mutex_);
  Mutex::Lock lock(counters_mutex_);
  bool old_sent = bestmove_is_sent_;
  bestmove_is_sent_ = false;
  EnsureBestMoveKnown();
  bestmove_is_sent_ = old_sent;
}

// Computes the best move, maybe with temperature (according to the settings).
void Search::EnsureBestMoveKnown() REQUIRES(nodes_mutex_)
    REQUIRES(counters_mutex_) {
  if (bestmove_is_sent_) return;
  if (!root_node_->HasChildren()) return;

  float temperature = params_.GetTemperature();
  const int cutoff_move = params_.GetTemperatureCutoffMove();
  const int decay_delay_moves = params_.GetTempDecayDelayMoves();
  const int decay_moves = params_.GetTempDecayMoves();
  const int moves = played_history_.Last().GetGamePly() / 2;

  if (cutoff_move && (moves + 1) >= cutoff_move) {
    temperature = params_.GetTemperatureEndgame();
  } else if (temperature && decay_moves) {
    if (moves >= decay_delay_moves + decay_moves) {
      temperature = 0.0;
    } else if (moves >= decay_delay_moves) {
      temperature *= static_cast<float>
        (decay_delay_moves + decay_moves - moves) / decay_moves;
    }
    // don't allow temperature to decay below endgame temperature
    if (temperature < params_.GetTemperatureEndgame()) {
      temperature = params_.GetTemperatureEndgame();
    }
  }

  final_bestmove_ = temperature ? GetBestRootChildWithTemperature(temperature)
                                : GetBestChildNoTemperature(root_node_, 0);

  if (final_bestmove_.HasNode() && final_bestmove_.node()->HasChildren()) {
    final_pondermove_ = GetBestChildNoTemperature(final_bestmove_.node(), 1);
  }
}

// Returns @count children with most visits.
std::vector<EdgeAndNode> Search::GetBestChildrenNoTemperature(Node* parent,
                                                              int count,
                                                              int depth) const {
  MoveList root_limit;
  if (parent == root_node_) {
    PopulateRootMoveLimit(&root_limit);
  }
  const bool is_odd_depth = (depth % 2) == 1;
  const float draw_score = GetDrawScore(is_odd_depth);
  // Best child is selected using the following criteria:
  // * Prefer shorter terminal wins / avoid shorter terminal losses.
  // * Largest number of playouts.
  // * If two nodes have equal number:
  //   * If that number is 0, the one with larger prior wins.
  //   * If that number is larger than 0, the one with larger eval wins.
  std::vector<EdgeAndNode> edges;
  for (auto edge : parent->Edges()) {
    if (parent == root_node_ && !root_limit.empty() &&
        std::find(root_limit.begin(), root_limit.end(), edge.GetMove()) ==
            root_limit.end()) {
      continue;
    }
    edges.push_back(edge);
  }
  const auto middle = (static_cast<int>(edges.size()) > count)
                          ? edges.begin() + count
                          : edges.end();
  std::partial_sort(
      edges.begin(), middle, edges.end(),
      [draw_score](const auto& a, const auto& b) {
        // The function returns "true" when a is preferred to b.

        // Lists edge types from less desirable to more desirable.
        enum EdgeRank {
          kTerminalLoss,
          kTablebaseLoss,
          kNonTerminal,  // Non terminal or terminal draw.
          kTablebaseWin,
          kTerminalWin,
        };

        auto GetEdgeRank = [](const EdgeAndNode& edge) {
          // This default isn't used as wl only checked for case edge is
          // terminal.
          const auto wl = edge.GetWL(0.0f);
          if (!edge.IsTerminal() || !wl) return kNonTerminal;
          if (edge.IsTbTerminal()) {
            return wl < 0.0 ? kTablebaseLoss : kTablebaseWin;
          }
          return wl < 0.0 ? kTerminalLoss : kTerminalWin;
        };

        // If moves have different outcomes, prefer better outcome.
        const auto a_rank = GetEdgeRank(a);
        const auto b_rank = GetEdgeRank(b);
        if (a_rank != b_rank) return a_rank > b_rank;

        // If both are terminal draws, try to make it shorter.
        if (a_rank == kNonTerminal && a.IsTerminal() && b.IsTerminal()) {
          if (a.IsTbTerminal() != b.IsTbTerminal()) {
            // Prefer non-tablebase draws.
            return a.IsTbTerminal() < b.IsTbTerminal();
          }
          // Prefer shorter draws.
          return a.GetM(0.0f) < b.GetM(0.0f);
        }

        // Neither is terminal, use standard rule.
        if (a_rank == kNonTerminal) {
          // Prefer largest playouts then eval then prior.
          if (a.GetN() != b.GetN()) return a.GetN() > b.GetN();
          // Default doesn't matter here so long as they are the same as either
          // both are N==0 (thus we're comparing equal defaults) or N!=0 and
          // default isn't used.
          if (a.GetQ(0.0f, draw_score, false) !=
              b.GetQ(0.0f, draw_score, false)) {
            return a.GetQ(0.0f, draw_score, false) >
                   b.GetQ(0.0f, draw_score, false);
          }
          return a.GetP() > b.GetP();
        }

        // Both variants are winning, prefer shortest win.
        if (a_rank > kNonTerminal) {
          return a.GetM(0.0f) < b.GetM(0.0f);
        }

        // Both variants are losing, prefer longest losses.
        return a.GetM(0.0f) > b.GetM(0.0f);
      });

  if (count < static_cast<int>(edges.size())) {
    edges.resize(count);
  }
  return edges;
}

// Returns a child with most visits.
EdgeAndNode Search::GetBestChildNoTemperature(Node* parent, int depth) const {
  auto res = GetBestChildrenNoTemperature(parent, 1, depth);
  return res.empty() ? EdgeAndNode() : res.front();
}

// Returns a child of a root chosen according to weighted-by-temperature visit
// count.
EdgeAndNode Search::GetBestRootChildWithTemperature(float temperature) const {
  // Root is at even depth.
  const float draw_score = GetDrawScore(/* is_odd_depth= */ false);
  MoveList root_limit;
  PopulateRootMoveLimit(&root_limit);

  std::vector<float> cumulative_sums;
  float sum = 0.0;
  float max_n = 0.0;
  const float offset = params_.GetTemperatureVisitOffset();
  float max_eval = -1.0f;
  const float fpu =
      GetFpu(params_, root_node_, /* is_root= */ true, draw_score);

  for (auto edge : root_node_->Edges()) {
    if (!root_limit.empty() && std::find(root_limit.begin(), root_limit.end(),
                                         edge.GetMove()) == root_limit.end()) {
      continue;
    }
    if (edge.GetN() + offset > max_n) {
      max_n = edge.GetN() + offset;
      max_eval = edge.GetQ(fpu, draw_score, /* logit_q= */ false);
    }
  }

  // No move had enough visits for temperature, so use default child criteria
  if (max_n <= 0.0f) return GetBestChildNoTemperature(root_node_, 0);

  // TODO(crem) Simplify this code when samplers.h is merged.
  const float min_eval =
      max_eval - params_.GetTemperatureWinpctCutoff() / 50.0f;
  for (auto edge : root_node_->Edges()) {
    if (!root_limit.empty() && std::find(root_limit.begin(), root_limit.end(),
                                         edge.GetMove()) == root_limit.end()) {
      continue;
    }
    if (edge.GetQ(fpu, draw_score, /* logit_q= */ false) < min_eval) continue;
    sum += std::pow(
        std::max(0.0f, (static_cast<float>(edge.GetN()) + offset) / max_n),
        1 / temperature);
    cumulative_sums.push_back(sum);
  }
  assert(sum);

  const float toss = Random::Get().GetFloat(cumulative_sums.back());
  int idx =
      std::lower_bound(cumulative_sums.begin(), cumulative_sums.end(), toss) -
      cumulative_sums.begin();

  for (auto edge : root_node_->Edges()) {
    if (!root_limit.empty() && std::find(root_limit.begin(), root_limit.end(),
                                         edge.GetMove()) == root_limit.end()) {
      continue;
    }
    if (edge.GetQ(fpu, draw_score, /* logit_q= */ false) < min_eval) continue;
    if (idx-- == 0) return edge;
  }
  assert(false);
  return {};
}

void Search::StartThreads(size_t how_many) {
  Mutex::Lock lock(threads_mutex_);
  // First thread is a watchdog thread.
  if (threads_.size() == 0) {
    threads_.emplace_back([this]() { WatchdogThread(); });
  }
  // Start working threads.
  while (threads_.size() <= how_many) {
    threads_.emplace_back([this]() {
      SearchWorker worker(this, params_);
      worker.RunBlocking();
    });
  }
  LOGFILE << "Search started. "
          << std::chrono::duration_cast<std::chrono::milliseconds>(
                 std::chrono::steady_clock::now() - start_time_)
                 .count()
          << "ms already passed.";
}

void Search::RunBlocking(size_t threads) {
  StartThreads(threads);
  Wait();
}

bool Search::IsSearchActive() const {
  return !stop_.load(std::memory_order_acquire);
}

void Search::PopulateCommonIterationStats(IterationStats* stats) {
  stats->time_since_movestart = GetTimeSinceStart();

  SharedMutex::SharedLock nodes_lock(nodes_mutex_);
  stats->time_since_first_batch = GetTimeSinceFirstBatch();
  if (!nps_start_time_ && total_playouts_ > 0) {
    nps_start_time_ = std::chrono::steady_clock::now();
  }
  stats->total_nodes = total_playouts_ + initial_visits_;
  stats->nodes_since_movestart = total_playouts_;
  stats->batches_since_movestart = total_batches_;
  stats->average_depth = cum_depth_ / (total_playouts_ ? total_playouts_ : 1);
  stats->edge_n.clear();
  for (const auto& edge : root_node_->Edges()) {
    stats->edge_n.push_back(edge.GetN());
  }
}

void Search::WatchdogThread() {
  LOGFILE << "Start a watchdog thread.";
  StoppersHints hints;
  IterationStats stats;
  while (true) {
    hints.Reset();
    PopulateCommonIterationStats(&stats);
    MaybeTriggerStop(stats, &hints);
    MaybeOutputInfo();

    using namespace std::chrono_literals;
    constexpr auto kMaxWaitTimeMs = 100;
    constexpr auto kMinWaitTimeMs = 1;

    Mutex::Lock lock(counters_mutex_);
    // Only exit when bestmove is responded. It may happen that search threads
    // already all exited, and we need at least one thread that can do that.
    if (bestmove_is_sent_) break;

    auto remaining_time = hints.GetEstimatedRemainingTimeMs();
    if (remaining_time > kMaxWaitTimeMs) remaining_time = kMaxWaitTimeMs;
    if (remaining_time < kMinWaitTimeMs) remaining_time = kMinWaitTimeMs;
    // There is no real need to have max wait time, and sometimes it's fine
    // to wait without timeout at all (e.g. in `go nodes` mode), but we
    // still limit wait time for exotic cases like when pc goes to sleep
    // mode during thinking.
    // Minimum wait time is there to prevent busy wait and other threads
    // starvation.
    watchdog_cv_.wait_for(
        lock.get_raw(), std::chrono::milliseconds(remaining_time),
        [this]() { return stop_.load(std::memory_order_acquire); });
  }
  LOGFILE << "End a watchdog thread.";
}

void Search::FireStopInternal() {
  stop_.store(true, std::memory_order_release);
  watchdog_cv_.notify_all();
}

void Search::Stop() {
  Mutex::Lock lock(counters_mutex_);
  ok_to_respond_bestmove_ = true;
  FireStopInternal();
  LOGFILE << "Stopping search due to `stop` uci command.";
}

void Search::Abort() {
  Mutex::Lock lock(counters_mutex_);
  if (!stop_.load(std::memory_order_acquire) ||
      (!bestmove_is_sent_ && !ok_to_respond_bestmove_)) {
    bestmove_is_sent_ = true;
    FireStopInternal();
  }
  LOGFILE << "Aborting search, if it is still active.";
}

void Search::Wait() {
  Mutex::Lock lock(threads_mutex_);
  while (!threads_.empty()) {
    threads_.back().join();
    threads_.pop_back();
  }
}

void Search::CancelSharedCollisions() REQUIRES(nodes_mutex_) {
  for (auto& entry : shared_collisions_) {
    Node* node = entry.first;
    for (node = node->GetParent(); node != root_node_->GetParent();
         node = node->GetParent()) {
      node->CancelScoreUpdate(entry.second);
    }
  }
  shared_collisions_.clear();
}

Search::~Search() {
  Abort();
  Wait();
  {
    SharedMutex::Lock lock(nodes_mutex_);
    CancelSharedCollisions();
  }
  LOGFILE << "Search destroyed.";
}

//////////////////////////////////////////////////////////////////////////////
// SearchWorker
//////////////////////////////////////////////////////////////////////////////

void SearchWorker::ExecuteOneIteration() {
  // 1. Initialize internal structures.
  InitializeIteration(search_->network_->NewComputation());

  if (params_.GetMaxConcurrentSearchers() != 0) {
    while (true) {
      // If search is stop, we've not gathered or done anything and we don't
      // want to, so we can safely skip all below. But make sure we have done
      // at least one iteration.
      if (search_->stop_.load(std::memory_order_acquire) &&
          search_->GetTotalPlayouts() + search_->initial_visits_ > 0) {
        return;
      }
      int available =
          search_->pending_searchers_.load(std::memory_order_acquire);
      if (available > 0 &&
          search_->pending_searchers_.compare_exchange_weak(
              available, available - 1, std::memory_order_acq_rel)) {
        break;
      }
      // This is a hard spin lock to reduce latency but at the expense of busy
      // wait cpu usage. If search worker count is large, this is probably a bad
      // idea.
    }
  }

  // 2. Gather minibatch.
  GatherMinibatch();

  // 2b. Collect collisions.
  CollectCollisions();

  // 3. Prefetch into cache.
  MaybePrefetchIntoCache();

  if (params_.GetMaxConcurrentSearchers() != 0) {
    search_->pending_searchers_.fetch_add(1, std::memory_order_acq_rel);
  }

  // 4. Run NN computation.
  RunNNComputation();

  // 5. Retrieve NN computations (and terminal values) into nodes.
  FetchMinibatchResults();

  // 6. Propagate the new nodes' information to all their parents in the tree.
  DoBackupUpdate();

  // 7. Update the Search's status and progress information.
  UpdateCounters();
}

// 1. Initialize internal structures.
// ~~~~~~~~~~~~~~~~~~~~~~~~~~~~~~~~~~
void SearchWorker::InitializeIteration(
    std::unique_ptr<NetworkComputation> computation) {
  computation_ = std::make_unique<CachingComputation>(std::move(computation),
                                                      search_->cache_);
  minibatch_.clear();

  if (!root_move_filter_populated_) {
    root_move_filter_populated_ = true;
    if (search_->PopulateRootMoveLimit(&root_move_filter_)) {
      search_->tb_hits_.fetch_add(1, std::memory_order_acq_rel);
    }
  }
}

// 2. Gather minibatch.
// ~~~~~~~~~~~~~~~~~~~~
void SearchWorker::GatherMinibatch() {
  // Total number of nodes to process.
  int minibatch_size = 0;
  int collision_events_left = params_.GetMaxCollisionEvents();
  int collisions_left = params_.GetMaxCollisionVisitsId();

  // Number of nodes processed out of order.
  number_out_of_order_ = 0;

  // Gather nodes to process in the current batch.
  // If we had too many nodes out of order, also interrupt the iteration so
  // that search can exit.
  while (minibatch_size < params_.GetMiniBatchSize() &&
         number_out_of_order_ < params_.GetMaxOutOfOrderEvals()) {
    // If there's something to process without touching slow neural net, do it.
    if (minibatch_size > 0 && computation_->GetCacheMisses() == 0) return;
    // Pick next node to extend.
    minibatch_.emplace_back(PickNodeToExtend(collisions_left));
    auto& picked_node = minibatch_.back();
    auto* node = picked_node.node;

    // There was a collision. If limit has been reached, return, otherwise
    // just start search of another node.
    if (picked_node.IsCollision()) {
      if (--collision_events_left <= 0) return;
      if ((collisions_left -= picked_node.multivisit) <= 0) return;
      if (search_->stop_.load(std::memory_order_acquire)) return;
      continue;
    }
    ++minibatch_size;

    // If node is already known as terminal (win/loss/draw according to rules
    // of the game), it means that we already visited this node before.
    if (picked_node.IsExtendable()) {
      // Node was never visited, extend it.
      ExtendNode(node);

      // Only send non-terminal nodes to a neural network.
      if (!node->IsTerminal()) {
        picked_node.nn_queried = true;
        int transform;
        picked_node.is_cache_hit = AddNodeToComputation(node, true, &transform);
        picked_node.probability_transform = transform;
      }
    }

    // If out of order eval is enabled and the node to compute we added last
    // doesn't require NN eval (i.e. it's a cache hit or terminal node), do
    // out of order eval for it.
    if (params_.GetOutOfOrderEval() && picked_node.CanEvalOutOfOrder()) {
      // Perform out of order eval for the last entry in minibatch_.
      FetchSingleNodeResult(&picked_node, computation_->GetBatchSize() - 1);
      {
        // Nodes mutex for doing node updates.
        SharedMutex::Lock lock(search_->nodes_mutex_);
        DoBackupUpdateSingleNode(picked_node);
      }

      // Remove last entry in minibatch_, as it has just been
      // processed.
      // If NN eval was already processed out of order, remove it.
      if (picked_node.nn_queried) computation_->PopCacheHit();
      minibatch_.pop_back();
      --minibatch_size;
      ++number_out_of_order_;
    }
    // Check for stop at the end so we have at least one node.
    if (search_->stop_.load(std::memory_order_acquire)) return;
  }
}

namespace {
void IncrementNInFlight(Node* node, Node* root, int amount) {
  if (amount == 0) return;
  while (true) {
    node->IncrementNInFlight(amount);
    if (node == root) break;
    node = node->GetParent();
  }
}
}  // namespace

// Returns node and whether there's been a search collision on the node.
SearchWorker::NodeToProcess SearchWorker::PickNodeToExtend(
    int collision_limit) {
  // Starting from search_->root_node_, generate a playout, choosing a
  // node at each level according to the MCTS formula. n_in_flight_ is
  // incremented for each node in the playout (via TryStartScoreUpdate()).

  Node* node = search_->root_node_;
  Node::Iterator best_edge;
  Node::Iterator second_best_edge;

  // Precache a newly constructed node to avoid memory allocations being
  // performed while the mutex is held.
  if (!precached_node_) {
    precached_node_ = std::make_unique<Node>(nullptr, 0);
  }

  SharedMutex::Lock lock(search_->nodes_mutex_);

  // Fetch the current best root node visits for possible smart pruning.
  const int64_t best_node_n = search_->current_best_edge_.GetN();

  // True on first iteration, false as we dive deeper.
  bool is_root_node = true;
  const float even_draw_score = search_->GetDrawScore(false);
  const float odd_draw_score = search_->GetDrawScore(true);
  uint16_t depth = 0;
  bool node_already_updated = true;

  while (true) {
    // First, terminate if we find collisions or leaf nodes.
    // Set 'node' to point to the node that was picked on previous iteration,
    // possibly spawning it.
    // TODO(crem) This statement has to be in the end of the loop rather than
    //            in the beginning (and there would be no need for "if
    //            (!is_root_node)"), but that would mean extra mutex lock.
    //            Will revisit that after rethinking locking strategy.
    if (!node_already_updated) {
      node = best_edge.GetOrSpawnNode(/* parent */ node, &precached_node_);
    }
    best_edge.Reset();
    depth++;

    // n_in_flight_ is incremented. If the method returns false, then there is
    // a search collision, and this node is already being expanded.
    if (!node->TryStartScoreUpdate()) {
      if (!is_root_node) {
        IncrementNInFlight(node->GetParent(), search_->root_node_,
                           collision_limit - 1);
      }
      return NodeToProcess::Collision(node, depth, collision_limit);
    }
    // Either terminal or unexamined leaf node -- the end of this playout.
    if (node->IsTerminal() || !node->HasChildren()) {
      return NodeToProcess::Visit(node, depth);
    }
    Node* possible_shortcut_child = node->GetCachedBestChild();
    if (possible_shortcut_child) {
      // Add two here to reverse the conservatism that goes into calculating the
      // remaining cache visits.
      collision_limit =
          std::min(collision_limit, node->GetRemainingCacheVisits() + 2);
      is_root_node = false;
      node = possible_shortcut_child;
      node_already_updated = true;
      continue;
    }
    node_already_updated = false;

    // If we fall through, then n_in_flight_ has been incremented but this
    // playout remains incomplete; we must go deeper.
    const float cpuct = ComputeCpuct(params_, node->GetN(), is_root_node);
    const float puct_mult =
        cpuct * std::sqrt(std::max(node->GetChildrenVisits(), 1u));
    float best = std::numeric_limits<float>::lowest();
    float best_without_u = std::numeric_limits<float>::lowest();
    float second_best = std::numeric_limits<float>::lowest();
    // Root depth is 1 here, while for GetDrawScore() it's 0-based, that's why
    // the weirdness.
    const float draw_score =
        (depth % 2 == 0) ? odd_draw_score : even_draw_score;
    const float fpu = GetFpu(params_, node, is_root_node, draw_score);

    const float node_q = node->GetQ(0.0f);
    const bool do_moves_left_adjustment =
        moves_left_support_ &&
        (std::abs(node_q) > params_.GetMovesLeftThreshold());

    for (auto child : node->Edges()) {
      if (is_root_node) {
        // If there's no chance to catch up to the current best node with
        // remaining playouts, don't consider it.
        // best_move_node_ could have changed since best_node_n was retrieved.
        // To ensure we have at least one node to expand, always include
        // current best node.
        if (child != search_->current_best_edge_ &&
            latest_time_manager_hints_.GetEstimatedRemainingPlayouts() <
                best_node_n - child.GetN()) {
          continue;
        }
        // If root move filter exists, make sure move is in the list.
        if (!root_move_filter_.empty() &&
            std::find(root_move_filter_.begin(), root_move_filter_.end(),
                      child.GetMove()) == root_move_filter_.end()) {
          continue;
        }
      }

      const float Q = child.GetQ(fpu, draw_score, params_.GetLogitQ());
      float M = 0.0f;
      if (do_moves_left_adjustment) {
        const float m_slope = params_.GetMovesLeftSlope();
        const float m_cap = params_.GetMovesLeftMaxEffect();
        const float parent_m = node->GetM();
        const float child_m = child.GetM(parent_m);
        M = std::clamp(m_slope * (child_m - parent_m), -m_cap, m_cap) *
            std::copysign(1.0f, -Q);
        const float a = params_.GetMovesLeftConstantFactor();
        const float b = params_.GetMovesLeftScaledFactor();
        const float c = params_.GetMovesLeftQuadraticFactor();
        M *= a + b * std::abs(Q) + c * Q * Q;
      }

      const float score = child.GetU(puct_mult, params_.GetAprilFactor()) + Q + M;
      
      if (score > best) {
        second_best = best;
        second_best_edge = best_edge;
        best = score;
        best_without_u = Q + M;
        best_edge = child;
      } else if (score > second_best) {
        second_best = score;
        second_best_edge = child;
      }
    }

    if (second_best_edge) {
      int estimated_visits_to_change_best =
          best_edge.GetVisitsToReachU(second_best, puct_mult, best_without_u,
                                      params_.GetAprilFactor());
      // Only cache for n-2 steps as the estimate created by GetVisitsToReachU
      // has potential rounding errors and some conservative logic that can push
      // it up to 2 away from the real value.
      node->UpdateBestChild(best_edge,
                            std::max(0, estimated_visits_to_change_best - 2));
      collision_limit =
          std::min(collision_limit, estimated_visits_to_change_best);
      assert(collision_limit >= 1);
      second_best_edge.Reset();
    }

    is_root_node = false;
  }
}

void SearchWorker::ExtendNode(Node* node) {
  // Initialize position sequence with pre-move position.
  history_.Trim(search_->played_history_.GetLength());
  std::vector<Move> to_add;
  // Could instead reserve one more than the difference between history_.size()
  // and history_.capacity().
  to_add.reserve(60);
  Node* cur = node;
  while (cur != search_->root_node_) {
    Node* prev = cur->GetParent();
    to_add.push_back(prev->GetEdgeToNode(cur)->GetMove());
    cur = prev;
  }
  for (int i = to_add.size() - 1; i >= 0; i--) {
    history_.Append(to_add[i]);
  }

  // We don't need the mutex because other threads will see that N=0 and
  // N-in-flight=1 and will not touch this node.
  const auto& board = history_.Last().GetBoard();
  auto legal_moves = board.GenerateLegalMoves();

  // Check whether it's a draw/lose by position. Importantly, we must check
  // these before doing the by-rule checks below.
  if (legal_moves.empty()) {
    // Could be a checkmate or a stalemate
    if (board.IsUnderCheck()) {
      node->MakeTerminal(GameResult::WHITE_WON);
    } else {
      node->MakeTerminal(GameResult::DRAW);
    }
    return;
  }

  // We can shortcircuit these draws-by-rule only if they aren't root;
  // if they are root, then thinking about them is the point.
  if (node != search_->root_node_) {
    if (!board.HasMatingMaterial()) {
      node->MakeTerminal(GameResult::DRAW);
      return;
    }

    if (history_.Last().GetRule50Ply() >= 100) {
      node->MakeTerminal(GameResult::DRAW);
      return;
    }

    if (history_.Last().GetRepetitions() >= 2) {
      node->MakeTerminal(GameResult::DRAW);
      return;
    }

    // Neither by-position or by-rule termination, but maybe it's a TB position.
    if (search_->syzygy_tb_ && board.castlings().no_legal_castle() &&
        history_.Last().GetRule50Ply() == 0 &&
        (board.ours() | board.theirs()).count() <=
            search_->syzygy_tb_->max_cardinality()) {
      ProbeState state;
      const WDLScore wdl =
          search_->syzygy_tb_->probe_wdl(history_.Last(), &state);
      // Only fail state means the WDL is wrong, probe_wdl may produce correct
      // result with a stat other than OK.
      if (state != FAIL) {
        // TB nodes don't have NN evaluation, assign M from parent node.
        float m = 0.0f;
        auto parent = node->GetParent();
        if (parent) {
          m = std::max(0.0f, parent->GetM() - 1.0f);
        }
        // If the colors seem backwards, check the checkmate check above.
        if (wdl == WDL_WIN) {
          node->MakeTerminal(GameResult::BLACK_WON, m,
                             Node::Terminal::Tablebase);
        } else if (wdl == WDL_LOSS) {
          node->MakeTerminal(GameResult::WHITE_WON, m,
                             Node::Terminal::Tablebase);
        } else {  // Cursed wins and blessed losses count as draws.
          node->MakeTerminal(GameResult::DRAW, m, Node::Terminal::Tablebase);
        }
        search_->tb_hits_.fetch_add(1, std::memory_order_acq_rel);
        return;
      }
    }
  }

  // Add legal moves as edges of this node.
  node->CreateEdges(legal_moves);
}

// Returns whether node was already in cache.
bool SearchWorker::AddNodeToComputation(Node* node, bool add_if_cached,
                                        int* transform_out) {
  const auto hash = history_.HashLast(params_.GetCacheHistoryLength() + 1);
  // If already in cache, no need to do anything.
  if (add_if_cached) {
    if (computation_->AddInputByHash(hash)) {
      if (transform_out) {
        *transform_out = TransformForPosition(
            search_->network_->GetCapabilities().input_format, history_);
      }
      return true;
    }
  } else {
    if (search_->cache_->ContainsKey(hash)) {
      if (transform_out) {
        *transform_out = TransformForPosition(
            search_->network_->GetCapabilities().input_format, history_);
      }
      return true;
    }
  }
  int transform;
  auto planes =
      EncodePositionForNN(search_->network_->GetCapabilities().input_format,
                          history_, 8, params_.GetHistoryFill(), &transform);

  std::vector<uint16_t> moves;

  if (node && node->HasChildren()) {
    // Legal moves are known, use them.
    moves.reserve(node->GetNumEdges());
    for (const auto& edge : node->Edges()) {
      moves.emplace_back(edge.GetMove().as_nn_index(transform));
    }
  } else {
    // Cache pseudolegal moves. A bit of a waste, but faster.
    const auto& pseudolegal_moves =
        history_.Last().GetBoard().GeneratePseudolegalMoves();
    moves.reserve(pseudolegal_moves.size());
    for (auto iter = pseudolegal_moves.begin(), end = pseudolegal_moves.end();
         iter != end; ++iter) {
      moves.emplace_back(iter->as_nn_index(transform));
    }
  }

  computation_->AddInput(hash, std::move(planes), std::move(moves));
  if (transform_out) *transform_out = transform;
  return false;
}

// 2b. Copy collisions into shared collisions.
void SearchWorker::CollectCollisions() {
  SharedMutex::Lock lock(search_->nodes_mutex_);

  for (const NodeToProcess& node_to_process : minibatch_) {
    if (node_to_process.IsCollision()) {
      search_->shared_collisions_.emplace_back(node_to_process.node,
                                               node_to_process.multivisit);
    }
  }
}

// 3. Prefetch into cache.
// ~~~~~~~~~~~~~~~~~~~~~~~
void SearchWorker::MaybePrefetchIntoCache() {
  // TODO(mooskagh) Remove prefetch into cache if node collisions work well.
  // If there are requests to NN, but the batch is not full, try to prefetch
  // nodes which are likely useful in future.
  if (search_->stop_.load(std::memory_order_acquire)) return;
  if (computation_->GetCacheMisses() > 0 &&
      computation_->GetCacheMisses() < params_.GetMaxPrefetchBatch()) {
    history_.Trim(search_->played_history_.GetLength());
    SharedMutex::SharedLock lock(search_->nodes_mutex_);
    PrefetchIntoCache(
        search_->root_node_,
        params_.GetMaxPrefetchBatch() - computation_->GetCacheMisses(), false);
  }
}

// Prefetches up to @budget nodes into cache. Returns number of nodes
// prefetched.
int SearchWorker::PrefetchIntoCache(Node* node, int budget, bool is_odd_depth) {
  const float draw_score = search_->GetDrawScore(is_odd_depth);
  if (budget <= 0) return 0;

  // We are in a leaf, which is not yet being processed.
  if (!node || node->GetNStarted() == 0) {
    if (AddNodeToComputation(node, false, nullptr)) {
      // Make it return 0 to make it not use the slot, so that the function
      // tries hard to find something to cache even among unpopular moves.
      // In practice that slows things down a lot though, as it's not always
      // easy to find what to cache.
      return 1;
    }
    return 1;
  }

  assert(node);
  // n = 0 and n_in_flight_ > 0, that means the node is being extended.
  if (node->GetN() == 0) return 0;
  // The node is terminal; don't prefetch it.
  if (node->IsTerminal()) return 0;

  // Populate all subnodes and their scores.
  typedef std::pair<float, EdgeAndNode> ScoredEdge;
  std::vector<ScoredEdge> scores;
  const float cpuct =
      ComputeCpuct(params_, node->GetN(), node == search_->root_node_);
  const float puct_mult =
      cpuct * std::sqrt(std::max(node->GetChildrenVisits(), 1u));
  const float fpu =
      GetFpu(params_, node, node == search_->root_node_, draw_score);
  for (auto edge : node->Edges()) {
    if (edge.GetP() == 0.0f) continue;
    // Flip the sign of a score to be able to easily sort.
    // TODO: should this use logit_q if set??
    scores.emplace_back(-edge.GetU(puct_mult, params_.GetAprilFactor()) -
                            edge.GetQ(fpu, draw_score, /* logit_q= */ false),
                        edge);
  }

  size_t first_unsorted_index = 0;
  int total_budget_spent = 0;
  int budget_to_spend = budget;  // Initialize for the case where there's only
                                 // one child.
  for (size_t i = 0; i < scores.size(); ++i) {
    if (search_->stop_.load(std::memory_order_acquire)) break;
    if (budget <= 0) break;

    // Sort next chunk of a vector. 3 at a time. Most of the time it's fine.
    if (first_unsorted_index != scores.size() &&
        i + 2 >= first_unsorted_index) {
      const int new_unsorted_index =
          std::min(scores.size(), budget < 2 ? first_unsorted_index + 2
                                             : first_unsorted_index + 3);
      std::partial_sort(scores.begin() + first_unsorted_index,
                        scores.begin() + new_unsorted_index, scores.end(),
                        [](const ScoredEdge& a, const ScoredEdge& b) {
                          return a.first < b.first;
                        });
      first_unsorted_index = new_unsorted_index;
    }

    auto edge = scores[i].second;
    // Last node gets the same budget as prev-to-last node.
    if (i != scores.size() - 1) {
      // Sign of the score was flipped for sorting, so flip it back.
      const float next_score = -scores[i + 1].first;
      // TODO: As above - should this use logit_q if set?
      const float q = edge.GetQ(-fpu, draw_score, /* logit_q= */ false);
      if (next_score > q) {
        budget_to_spend =
            std::min(budget, int(edge.GetPApril(params_.GetAprilFactor()) * puct_mult / (next_score - q) -
                                 edge.GetNStarted()) +
                                 1);
      } else {
        budget_to_spend = budget;
      }
    }
    history_.Append(edge.GetMove());
    const int budget_spent =
        PrefetchIntoCache(edge.node(), budget_to_spend, !is_odd_depth);
    history_.Pop();
    budget -= budget_spent;
    total_budget_spent += budget_spent;
  }
  return total_budget_spent;
}

// 4. Run NN computation.
// ~~~~~~~~~~~~~~~~~~~~~~
void SearchWorker::RunNNComputation() { computation_->ComputeBlocking(); }

// 5. Retrieve NN computations (and terminal values) into nodes.
// ~~~~~~~~~~~~~~~~~~~~~~~~~~~~~~~~~~~~~~~~~~~~~~~~~~~~~~~~~~~~~
void SearchWorker::FetchMinibatchResults() {
  // Populate NN/cached results, or terminal results, into nodes.
  int idx_in_computation = 0;
  for (auto& node_to_process : minibatch_) {
    FetchSingleNodeResult(&node_to_process, idx_in_computation);
    if (node_to_process.nn_queried) ++idx_in_computation;
  }
}

void SearchWorker::FetchSingleNodeResult(NodeToProcess* node_to_process,
                                         int idx_in_computation) {
  Node* node = node_to_process->node;
  if (!node_to_process->nn_queried) {
    // Terminal nodes don't involve the neural NetworkComputation, nor do
    // they require any further processing after value retrieval.
    node_to_process->v = node->GetWL();
    node_to_process->d = node->GetD();
    node_to_process->m = node->GetM();
    return;
  }
  // For NN results, we need to populate policy as well as value.
  // First the value...
  node_to_process->v = -computation_->GetQVal(idx_in_computation);
  node_to_process->d = computation_->GetDVal(idx_in_computation);
  node_to_process->m = computation_->GetMVal(idx_in_computation);
  // ...and secondly, the policy data.
  // Calculate maximum first.
  float max_p = -std::numeric_limits<float>::infinity();
  for (auto edge : node->Edges()) {
    max_p = std::max(max_p, computation_->GetPVal(
                                idx_in_computation,
                                edge.GetMove().as_nn_index(
                                    node_to_process->probability_transform)));
  }
  float total = 0.0;
  for (auto edge : node->Edges()) {
    float p = computation_->GetPVal(
        idx_in_computation,
        edge.GetMove().as_nn_index(node_to_process->probability_transform));
    // Perform softmax and take into account policy softmax temperature T.
    // Note that we want to calculate (exp(p-max_p))^(1/T) = exp((p-max_p)/T).
    p = FastExp((p - max_p) / params_.GetPolicySoftmaxTemp());

    // Note that p now lies in [0, 1], so it is safe to store it in compressed
    // format. Normalization happens later.
    edge.edge()->SetP(p);
    // Edge::SetP does some rounding, so only add to the total after rounding.
    total += edge.edge()->GetP();
  }
  // Normalize P values to add up to 1.0.
  if (total > 0.0f) {
    const float scale = 1.0f / total;
    for (auto edge : node->Edges()) edge.edge()->SetP(edge.GetP() * scale);
  }
  // Add Dirichlet noise if enabled and at root.
  if (params_.GetNoiseEpsilon() && node == search_->root_node_) {
    ApplyDirichletNoise(node, params_.GetNoiseEpsilon(),
                        params_.GetNoiseAlpha());
  }
}

// 6. Propagate the new nodes' information to all their parents in the tree.
// ~~~~~~~~~~~~~~
void SearchWorker::DoBackupUpdate() {
  // Nodes mutex for doing node updates.
  SharedMutex::Lock lock(search_->nodes_mutex_);

  bool work_done = number_out_of_order_ > 0;
  for (const NodeToProcess& node_to_process : minibatch_) {
    DoBackupUpdateSingleNode(node_to_process);
    if (!node_to_process.IsCollision()) {
      work_done = true;
    }
  }
  if (!work_done) return;
  search_->CancelSharedCollisions();
  search_->total_batches_ += 1;
}

void SearchWorker::DoBackupUpdateSingleNode(
    const NodeToProcess& node_to_process) REQUIRES(search_->nodes_mutex_) {
  Node* node = node_to_process.node;
  if (node_to_process.IsCollision()) {
    // Collisions are handled via shared_collisions instead.
    return;
  }

  // For the first visit to a terminal, maybe update parent bounds too.
  auto update_parent_bounds =
      params_.GetStickyEndgames() && node->IsTerminal() && !node->GetN();

  // Backup V value up to a root. After 1 visit, V = Q.
  float v = node_to_process.v;
  float d = node_to_process.d;
  float m = node_to_process.m;
  int depth = 0;
  for (Node *n = node, *p; n != search_->root_node_->GetParent(); n = p) {
    p = n->GetParent();

    // Current node might have become terminal from some other descendant, so
    // backup the rest of the way with more accurate values.
    if (n->IsTerminal()) {
      v = n->GetWL();
      d = n->GetD();
      m = n->GetM();
    }
    n->FinalizeScoreUpdate(v / (1.0f + params_.GetShortSightedness() * depth),
                           d, m, node_to_process.multivisit);

    // Nothing left to do without ancestors to update.
    if (!p) break;

    // Try setting parent bounds except the root or those already terminal.
    update_parent_bounds = update_parent_bounds && p != search_->root_node_ &&
                           !p->IsTerminal() && MaybeSetBounds(p, m);

    // Q will be flipped for opponent.
    v = -v;
    depth++;
    m++;

    // Update the stats.
    // Best move.
    if (p == search_->root_node_ &&
        search_->current_best_edge_.GetN() <= n->GetN()) {
      search_->current_best_edge_ =
          search_->GetBestChildNoTemperature(search_->root_node_, 0);
    }
  }
  search_->total_playouts_ += node_to_process.multivisit;
  search_->cum_depth_ += node_to_process.depth * node_to_process.multivisit;
  search_->max_depth_ = std::max(search_->max_depth_, node_to_process.depth);
}

bool SearchWorker::MaybeSetBounds(Node* p, float m) const {
  auto losing_m = 0.0f;
  auto prefer_tb = false;

  // Determine the maximum (lower, upper) bounds across all children.
  // (-1,-1) Loss (initial and lowest bounds)
  // (-1, 0) Can't Win
  // (-1, 1) Regular node
  // ( 0, 0) Draw
  // ( 0, 1) Can't Lose
  // ( 1, 1) Win (highest bounds)
  auto lower = GameResult::BLACK_WON;
  auto upper = GameResult::BLACK_WON;
  for (const auto& edge : p->Edges()) {
    const auto [edge_lower, edge_upper] = edge.GetBounds();
    lower = std::max(edge_lower, lower);
    upper = std::max(edge_upper, upper);

    // Checkmate is the best, so short-circuit.
    const auto is_tb = edge.IsTbTerminal();
    if (edge_lower == GameResult::WHITE_WON && !is_tb) {
      prefer_tb = false;
      break;
    } else if (edge_upper == GameResult::BLACK_WON) {
      // Track the longest loss.
      losing_m = std::max(losing_m, edge.GetM(0.0f));
    }
    prefer_tb = prefer_tb || is_tb;
  }

  // The parent's bounds are flipped from the children (-max(U), -max(L))
  // aggregated as if it was a single child (forced move) of the same bound.
  //       Loss (-1,-1) -> ( 1, 1) Win
  //  Can't Win (-1, 0) -> ( 0, 1) Can't Lose
  //    Regular (-1, 1) -> (-1, 1) Regular
  //       Draw ( 0, 0) -> ( 0, 0) Draw
  // Can't Lose ( 0, 1) -> (-1, 0) Can't Win
  //        Win ( 1, 1) -> (-1,-1) Loss

  // Nothing left to do for ancestors if the parent would be a regular node.
  if (lower == GameResult::BLACK_WON && upper == GameResult::WHITE_WON) {
    return false;
  } else if (lower == upper) {
    // Search can stop at the parent if the bounds can't change anymore, so make
    // it terminal preferring shorter wins and longer losses.
    p->MakeTerminal(
        -upper,
        (upper == GameResult::BLACK_WON ? std::max(losing_m, m) : m) + 1.0f,
        prefer_tb ? Node::Terminal::Tablebase : Node::Terminal::EndOfGame);
  } else {
    p->SetBounds(-upper, -lower);
  }

  // Bounds were set, so indicate we should check the parent too.
  return true;
}

// 7. Update the Search's status and progress information.
//~~~~~~~~~~~~~~~~~~~~
void SearchWorker::UpdateCounters() {
  search_->PopulateCommonIterationStats(&iteration_stats_);
  search_->MaybeTriggerStop(iteration_stats_, &latest_time_manager_hints_);
  search_->MaybeOutputInfo();

  // If this thread had no work, not even out of order, then sleep for some
  // milliseconds. Collisions don't count as work, so have to enumerate to find
  // out if there was anything done.
  bool work_done = number_out_of_order_ > 0;
  if (!work_done) {
    for (NodeToProcess& node_to_process : minibatch_) {
      if (!node_to_process.IsCollision()) {
        work_done = true;
        break;
      }
    }
  }
  if (!work_done) {
    std::this_thread::sleep_for(std::chrono::milliseconds(10));
  }
}

}  // namespace lczero<|MERGE_RESOLUTION|>--- conflicted
+++ resolved
@@ -261,10 +261,7 @@
   const float U_coeff =
       cpuct * std::sqrt(std::max(node->GetChildrenVisits(), 1u));
   const bool logit_q = params_.GetLogitQ();
-<<<<<<< HEAD
   const float april_factor = params_.GetAprilFactor();
-
-=======
   const float m_slope = params_.GetMovesLeftSlope();
   const float m_cap = params_.GetMovesLeftMaxEffect();
   const float a = params_.GetMovesLeftConstantFactor();
@@ -274,7 +271,6 @@
       network_->GetCapabilities().moves_left !=
           pblczero::NetworkFormat::MOVES_LEFT_NONE &&
       (std::abs(node->GetQ(0.0f)) > params_.GetMovesLeftThreshold());
->>>>>>> ad4b5f2c
   std::vector<EdgeAndNode> edges;
   for (const auto& edge : node->Edges()) edges.push_back(edge);
 
@@ -296,11 +292,11 @@
 
     oss << std::left << std::setw(5)
         << edge.GetMove(is_black_to_move).as_string();
-    
+
     float Q = edge.GetQ(fpu, draw_score, logit_q);
-    float M_effect = do_moves_left_adjustment 
+    float M_effect = do_moves_left_adjustment
         ? (std::clamp(m_slope * edge.GetM(0.0f), -m_cap, m_cap) *
-            std::copysign(1.0f, -Q) * (a + b * std::abs(Q) + c * Q * Q)) 
+            std::copysign(1.0f, -Q) * (a + b * std::abs(Q) + c * Q * Q))
         : 0.0f;
 
     // TODO: should this be displaying transformed index?
@@ -330,13 +326,9 @@
     oss << "(U: " << std::setw(6) << std::setprecision(5) << edge.GetU(U_coeff, params_.GetAprilFactor())
         << ") ";
 
-<<<<<<< HEAD
     oss << "(Q+U: " << std::setw(8) << std::setprecision(5)
-        << edge.GetQ(fpu, draw_score, logit_q) + edge.GetU(U_coeff, params_.GetAprilFactor()) << ") ";
-=======
-    oss << "(S: " << std::setw(8) << std::setprecision(5)
-        << Q + edge.GetU(U_coeff) + M_effect << ") ";
->>>>>>> ad4b5f2c
+        << edge.GetQ(fpu, draw_score, logit_q) + edge.GetU(U_coeff,
+                            params_.GetAprilFactor()) + M_effect << ") ";
 
     oss << "(V: ";
     std::optional<float> v;
@@ -1116,7 +1108,7 @@
       }
 
       const float score = child.GetU(puct_mult, params_.GetAprilFactor()) + Q + M;
-      
+
       if (score > best) {
         second_best = best;
         second_best_edge = best_edge;
