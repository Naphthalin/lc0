--- conflicted
+++ resolved
@@ -66,15 +66,10 @@
   MoveList ignored;
   if (syzygy_tb->root_probe(
           history.Last(), fast_play || history.DidRepeatSinceLastZeroingMove(),
-<<<<<<< HEAD
-          false, &ignored, &root_moves) ||
-      syzygy_tb->root_probe_wdl(history.Last(), &root_moves)) {
-=======
-          &root_moves)) {
+          false, &ignored, &root_moves)) {
     *dtz_success = true;
     tb_hits->fetch_add(1, std::memory_order_acq_rel);
   } else if (syzygy_tb->root_probe_wdl(history.Last(), &root_moves)) {
->>>>>>> e93a2a8a
     tb_hits->fetch_add(1, std::memory_order_acq_rel);
   }
   return root_moves;
