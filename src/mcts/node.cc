--- conflicted
+++ resolved
@@ -292,23 +292,15 @@
             [](const Edge& a, const Edge& b) { return a.p_ > b.p_; });
 }
 
-<<<<<<< HEAD
-void Node::MakeTerminal(GameResult result, float plies_left, Terminal type) {
-  if (type != Terminal::TwoFold) SetBounds(result, result);
-=======
 void Node::MakeTerminal(GameResult result, float plies_left, Terminal type,
                         const bool inflate_terminals) {
-  SetBounds(result, result);
->>>>>>> 9d77e000
+  if (type != Terminal::TwoFold) SetBounds(result, result);
   terminal_type_ = type;
   m_ = plies_left;
   if (result == GameResult::DRAW) {
     wl_ = 0.0f;
     q_betamcts_ = 0.0f;
     d_ = 1.0f;
-  // special treatment for terminal nodes, only for draws now
-    n_betamcts_ = 100.0f; // betamcts::terminal nodes get high n
-    GetOwnEdge()->SetP(0.01);
   } else if (result == GameResult::WHITE_WON) {
     wl_ = 1.0f;
     q_betamcts_ = 1.0f;
