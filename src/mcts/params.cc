--- conflicted
+++ resolved
@@ -360,35 +360,15 @@
     "max-concurrent-searchers", "MaxConcurrentSearchers",
     "If not 0, at most this many search workers can be gathering minibatches "
     "at once."};
-<<<<<<< HEAD
 const OptionId SearchParams::kDrawScoreId{
     "draw-score", "DrawScore",
     "Adjustment of the draw score from white's perspective. Value 0 gives "
     "standard scoring, value -1 gives Armageddon scoring."};
-const OptionId SearchParams::kContemptPerspectiveId{
-    "contempt-perspective", "ContemptPerspective",
-    "Affects the way asymmetric WDL parameters are applied. Default is "
-    "'sidetomove' for matches, use 'white' and 'black' for analysis. Use "
-    "'none' to deactivate contempt and the WDL conversion."};
-=======
-const OptionId SearchParams::kDrawScoreSidetomoveId{
-    "draw-score-sidetomove", "DrawScoreSideToMove",
-    "Score of a drawn game, as seen by a player making the move."};
-const OptionId SearchParams::kDrawScoreOpponentId{
-    "draw-score-opponent", "DrawScoreOpponent",
-    "Score of a drawn game, as seen by the opponent."};
-const OptionId SearchParams::kDrawScoreWhiteId{
-    "draw-score-white", "DrawScoreWhite",
-    "Adjustment, added to a draw score of a white player."};
-const OptionId SearchParams::kDrawScoreBlackId{
-    "draw-score-black", "DrawScoreBlack",
-    "Adjustment, added to a draw score of a black player."};
 const OptionId SearchParams::kContemptModeId{
     "contempt-mode", "ContemptMode",
     "Affects the way asymmetric WDL parameters are applied. Default is 'play' "
     "for matches, use 'white_side_analysis' and 'black_side_analysis' for "
     "analysis. Use 'disable' to deactivate contempt."};
->>>>>>> f595ba8e
 const OptionId SearchParams::kContemptId{
     "contempt", "Contempt",
     "The simulated Elo advantage for the WDL conversion. Comma separated "
@@ -550,21 +530,10 @@
       -0.6521f;
   options->Add<BoolOption>(kDisplayCacheUsageId) = false;
   options->Add<IntOption>(kMaxConcurrentSearchersId, 0, 128) = 1;
-<<<<<<< HEAD
   options->Add<FloatOption>(kDrawScoreId, -1.0f, 1.0f) = 0.0f;
-  std::vector<std::string> perspective = {"sidetomove", "white", "black",
-                                          "none"};
-  options->Add<ChoiceOption>(kContemptPerspectiveId, perspective) =
-      "sidetomove";
-=======
-  options->Add<IntOption>(kDrawScoreSidetomoveId, -100, 100) = 0;
-  options->Add<IntOption>(kDrawScoreOpponentId, -100, 100) = 0;
-  options->Add<IntOption>(kDrawScoreWhiteId, -100, 100) = 0;
-  options->Add<IntOption>(kDrawScoreBlackId, -100, 100) = 0;
   std::vector<std::string> mode = {"play", "white_side_analysis",
                                    "black_side_analysis", "disable"};
   options->Add<ChoiceOption>(kContemptModeId, mode) = "play";
->>>>>>> f595ba8e
   // The default kContemptId is empty, so the initial contempt value is taken
   // from kUCIRatingAdvId. Adding any value (without name) in the comma
   // separated kContemptId list will override this.
@@ -658,18 +627,7 @@
           options.Get<float>(kMovesLeftQuadraticFactorId)),
       kDisplayCacheUsage(options.Get<bool>(kDisplayCacheUsageId)),
       kMaxConcurrentSearchers(options.Get<int>(kMaxConcurrentSearchersId)),
-<<<<<<< HEAD
       kDrawScore(options.Get<float>(kDrawScoreId)),
-      kContemptPerspective(EncodeContemptPerspective(
-          options.Get<std::string>(kContemptPerspectiveId))),
-      kContempt(GetContempt(options.Get<std::string>(kUCIOpponentId),
-                            options.Get<std::string>(kContemptId),
-                            options.Get<float>(kUCIRatingAdvId))),
-=======
-      kDrawScoreSidetomove{options.Get<int>(kDrawScoreSidetomoveId) / 100.0f},
-      kDrawScoreOpponent{options.Get<int>(kDrawScoreOpponentId) / 100.0f},
-      kDrawScoreWhite{options.Get<int>(kDrawScoreWhiteId) / 100.0f},
-      kDrawScoreBlack{options.Get<int>(kDrawScoreBlackId) / 100.0f},
       kContemptMode(
           EncodeContemptMode(options.Get<std::string>(kContemptModeId))),
       kContempt(kContemptMode == ContemptMode::NONE
@@ -677,7 +635,6 @@
                     : GetContempt(options.Get<std::string>(kUCIOpponentId),
                                   options.Get<std::string>(kContemptId),
                                   options.Get<float>(kUCIRatingAdvId))),
->>>>>>> f595ba8e
       kWDLRescaleParams(
           options.Get<float>(kWDLCalibrationEloId) == 0
               ? AccurateWDLRescaleParams(
@@ -715,19 +672,7 @@
           options.Get<int>(kMaxCollisionVisitsScalingEndId)),
       kMaxCollisionVisitsScalingPower(
           options.Get<float>(kMaxCollisionVisitsScalingPowerId)),
-<<<<<<< HEAD
-      kSearchSpinBackoff(
-          options_.Get<bool>(kSearchSpinBackoffId)) {
-=======
       kSearchSpinBackoff(options_.Get<bool>(kSearchSpinBackoffId)) {
-  if (std::max(std::abs(kDrawScoreSidetomove), std::abs(kDrawScoreOpponent)) +
-          std::max(std::abs(kDrawScoreWhite), std::abs(kDrawScoreBlack)) >
-      1.0f) {
-    throw Exception(
-        "max{|sidetomove|+|opponent|} + max{|white|+|black|} draw score must "
-        "be <= 100");
-  }
->>>>>>> f595ba8e
 }
 
 }  // namespace lczero