/*
  This file is part of Leela Chess Zero.
  Copyright (C) 2018-2019 The LCZero Authors

  Leela Chess is free software: you can redistribute it and/or modify
  it under the terms of the GNU General Public License as published by
  the Free Software Foundation, either version 3 of the License, or
  (at your option) any later version.

  Leela Chess is distributed in the hope that it will be useful,
  but WITHOUT ANY WARRANTY; without even the implied warranty of
  MERCHANTABILITY or FITNESS FOR A PARTICULAR PURPOSE.  See the
  GNU General Public License for more details.

  You should have received a copy of the GNU General Public License
  along with Leela Chess.  If not, see <http://www.gnu.org/licenses/>.

  Additional permission under GNU GPL version 3 section 7

  If you modify this Program, or any covered work, by linking or
  combining it with NVIDIA Corporation's libraries from the NVIDIA CUDA
  Toolkit and the NVIDIA CUDA Deep Neural Network library (or a
  modified version of those libraries), containing parts covered by the
  terms of the respective license agreement, the licensors of this
  Program grant you additional permission to convey the resulting work.
*/

#include "mcts/params.h"

#include <algorithm>

#include "utils/exception.h"

#if __has_include("params_override.h")
#include "params_override.h"
#endif

#ifndef DEFAULT_MINIBATCH_SIZE
#define DEFAULT_MINIBATCH_SIZE 256
#endif
#ifndef DEFAULT_MAX_PREFETCH
#define DEFAULT_MAX_PREFETCH 32
#endif

namespace lczero {

namespace {
FillEmptyHistory EncodeHistoryFill(std::string history_fill) {
  if (history_fill == "fen_only") return FillEmptyHistory::FEN_ONLY;
  if (history_fill == "always") return FillEmptyHistory::ALWAYS;
  assert(history_fill == "no");
  return FillEmptyHistory::NO;
}

}  // namespace

const OptionId SearchParams::kMiniBatchSizeId{
    "minibatch-size", "MinibatchSize",
    "How many positions the engine tries to batch together for parallel NN "
    "computation. Larger batches may reduce strength a bit, especially with a "
    "small number of playouts."};
const OptionId SearchParams::kMaxPrefetchBatchId{
    "max-prefetch", "MaxPrefetch",
    "When the engine cannot gather a large enough batch for immediate use, try "
    "to prefetch up to X positions which are likely to be useful soon, and put "
    "them into cache."};
<<<<<<< HEAD
const OptionId SearchParams::kLogitQId{
    "logit-q", "LogitQ",
    "Apply logit to Q when determining Q+U best child. This makes the U term "
    "less dominant when Q is near -1 or +1."};
const OptionId SearchParams::kBetamctsLevelId{
    "betamcts-level", "BetamctsLevel",
    "Level of betamcts use in search. 0 only displays values in --verbose-move-stats, "
    "1 reports values in UCI, 2 uses Q in search, 3 uses effective N in search"};
const OptionId SearchParams::kBetamctsTrustId{
    "betamcts-trust", "BetamctsTrust",
    "Trust factor for betamcts Q calculation. 0.0 will result in plain MCTS "
    "behaviour, high values in minimax."};
const OptionId SearchParams::kBetamctsPercentileId{
    "betamcts-percentile", "BetamctsPercentile",
    "Percentile for betamcts Q calculation. 0.0 will result in plain MCTS "
    "behaviour. For maximal minimax similarity use 0.5"};
const OptionId SearchParams::kBetamctsUpdateIntervalId{
    "betamcts-update-interval", "BetamctsUpdateInterval",
    "Update interval for betamcts R calculation. Relevance is only updated "
    "every n visits to a node."};
=======
>>>>>>> d931e608
const OptionId SearchParams::kCpuctId{
    "cpuct", "CPuct",
    "cpuct_init constant from \"UCT search\" algorithm. Higher values promote "
    "more exploration/wider search, lower values promote more "
    "confidence/deeper search."};
const OptionId SearchParams::kCpuctAtRootId{
    "cpuct-at-root", "CPuctAtRoot",
    "cpuct_init constant from \"UCT search\" algorithm, for root node."};
const OptionId SearchParams::kCpuctBaseId{
    "cpuct-base", "CPuctBase",
    "cpuct_base constant from \"UCT search\" algorithm. Lower value means "
    "higher growth of Cpuct as number of node visits grows."};
const OptionId SearchParams::kCpuctBaseAtRootId{
    "cpuct-base-at-root", "CPuctBaseAtRoot",
    "cpuct_base constant from \"UCT search\" algorithm, for root node."};
const OptionId SearchParams::kCpuctFactorId{
    "cpuct-factor", "CPuctFactor", "Multiplier for the cpuct growth formula."};
const OptionId SearchParams::kNewUEnabledId{
    "new-u-enabled", "NewUEnabled",
    "Whether the formula for U is the old AlphaZero or the new equilibrium"
    "based one."};
const OptionId SearchParams::kCpuctFactorAtRootId{
    "cpuct-factor-at-root", "CPuctFactorAtRoot",
    "Multiplier for the cpuct growth formula at root."};
// Remove this option after 0.25 has been made mandatory in training and the
// training server stops sending it.
const OptionId SearchParams::kRootHasOwnCpuctParamsId{
    "root-has-own-cpuct-params", "RootHasOwnCpuctParams",
    "If enabled, cpuct parameters for root node are taken from *AtRoot "
    "parameters. Otherwise, they are the same as for the rest of nodes. "
    "Temporary flag for transition to a new version."};
const OptionId SearchParams::kTemperatureId{
    "temperature", "Temperature",
    "Tau value from softmax formula for the first move. If equal to 0, the "
    "engine picks the best move to make. Larger values increase randomness "
    "while making the move."};
const OptionId SearchParams::kTempDecayMovesId{
    "tempdecay-moves", "TempDecayMoves",
    "Reduce temperature for every move after the first move, decreasing "
    "linearly over this number of moves from initial temperature to 0. "
    "A value of 0 disables tempdecay."};
const OptionId SearchParams::kTempDecayDelayMovesId{
    "tempdecay-delay-moves", "TempDecayDelayMoves",
    "Delay the linear decrease of temperature by this number of moves, "
    "decreasing linearly from initial temperature to 0. A value of 0 starts "
    "tempdecay after the first move."};
const OptionId SearchParams::kTemperatureCutoffMoveId{
    "temp-cutoff-move", "TempCutoffMove",
    "Move number, starting from which endgame temperature is used rather "
    "than initial temperature. Setting it to 0 disables cutoff."};
const OptionId SearchParams::kTemperatureEndgameId{
    "temp-endgame", "TempEndgame",
    "Temperature used during endgame (starting from cutoff move). Endgame "
    "temperature doesn't decay."};
const OptionId SearchParams::kTemperatureWinpctCutoffId{
    "temp-value-cutoff", "TempValueCutoff",
    "When move is selected using temperature, bad moves (with win "
    "probability less than X than the best move) are not considered at all."};
const OptionId SearchParams::kTemperatureVisitOffsetId{
    "temp-visit-offset", "TempVisitOffset",
    "Adjusts visits by this value when picking a move with a temperature. If a "
    "negative offset reduces visits for a particular move below zero, that "
    "move is not picked. If no moves can be picked, no temperature is used."};
const OptionId SearchParams::kNoiseEpsilonId{
    "noise-epsilon", "DirichletNoiseEpsilon",
    "Amount of Dirichlet noise to combine with root priors. This allows the "
    "engine to discover new ideas during training by exploring moves which are "
    "known to be bad. Not normally used during play."};
const OptionId SearchParams::kNoiseAlphaId{
    "noise-alpha", "DirichletNoiseAlpha",
    "Alpha of Dirichlet noise to control the sharpness of move probabilities. "
    "Larger values result in flatter / more evenly distributed values."};
const OptionId SearchParams::kVerboseStatsId{
    "verbose-move-stats", "VerboseMoveStats",
    "Display Q, V, N, U and P values of every move candidate after each move.",
    'v'};
const OptionId SearchParams::kLogLiveStatsId{
    "log-live-stats", "LogLiveStats",
    "Do VerboseMoveStats on every info update."};
const OptionId SearchParams::kFpuStrategyId{
    "fpu-strategy", "FpuStrategy",
    "How is an eval of unvisited node determined. \"First Play Urgency\" "
    "changes search behavior to visit unvisited nodes earlier or later by "
    "using a placeholder eval before checking the network. The value specified "
    "with --fpu-value results in \"reduction\" subtracting that value from the "
    "parent eval while \"absolute\" directly uses that value."};
const OptionId SearchParams::kFpuValueId{
    "fpu-value", "FpuValue",
    "\"First Play Urgency\" value used to adjust unvisited node eval based on "
    "--fpu-strategy."};
const OptionId SearchParams::kFpuStrategyAtRootId{
    "fpu-strategy-at-root", "FpuStrategyAtRoot",
    "How is an eval of unvisited root children determined. Just like "
    "--fpu-strategy except only at the root level and adjusts unvisited root "
    "children eval with --fpu-value-at-root. In addition to matching the "
    "strategies from --fpu-strategy, this can be \"same\" to disable the "
    "special root behavior."};
const OptionId SearchParams::kFpuValueAtRootId{
    "fpu-value-at-root", "FpuValueAtRoot",
    "\"First Play Urgency\" value used to adjust unvisited root children eval "
    "based on --fpu-strategy-at-root. Has no effect if --fpu-strategy-at-root "
    "is \"same\"."};
const OptionId SearchParams::kCacheHistoryLengthId{
    "cache-history-length", "CacheHistoryLength",
    "Length of history, in half-moves, to include into the cache key. When "
    "this value is less than history that NN uses to eval a position, it's "
    "possble that the search will use eval of the same position with different "
    "history taken from cache."};
const OptionId SearchParams::kPolicySoftmaxTempId{
    "policy-softmax-temp", "PolicyTemperature",
    "Policy softmax temperature. Higher values make priors of move candidates "
    "closer to each other, widening the search."};
const OptionId SearchParams::kMaxCollisionVisitsId{
    "max-collision-visits", "MaxCollisionVisits",
    "Total allowed node collision visits, per batch."};
const OptionId SearchParams::kMaxCollisionEventsId{
    "max-collision-events", "MaxCollisionEvents",
    "Allowed node collision events, per batch."};
const OptionId SearchParams::kOutOfOrderEvalId{
    "out-of-order-eval", "OutOfOrderEval",
    "During the gathering of a batch for NN to eval, if position happens to be "
    "in the cache or is terminal, evaluate it right away without sending the "
    "batch to the NN. When off, this may only happen with the very first node "
    "of a batch; when on, this can happen with any node."};
const OptionId SearchParams::kMaxOutOfOrderEvalsId{
    "max-out-of-order-evals-factor", "MaxOutOfOrderEvalsFactor",
    "Maximum number of out of order evals during gathering of a batch is "
    "calculated by multiplying the maximum batch size by this number."};
const OptionId SearchParams::kStickyEndgamesId{
    "sticky-endgames", "StickyEndgames",
    "When an end of game position is found during search, allow the eval of "
    "the previous move's position to stick to something more accurate. For "
    "example, if at least one move results in checkmate, then the position "
    "should stick as checkmated. Similarly, if all moves are drawn or "
    "checkmated, the position should stick as drawn or checkmate."};
const OptionId SearchParams::kSyzygyFastPlayId{
    "syzygy-fast-play", "SyzygyFastPlay",
    "With DTZ tablebase files, only allow the network pick from winning moves "
    "that have shortest DTZ to play faster (but not necessarily optimally)."};
const OptionId SearchParams::kMultiPvId{
    "multipv", "MultiPV",
    "Number of game play lines (principal variations) to show in UCI info "
    "output."};
const OptionId SearchParams::kPerPvCountersId{
    "per-pv-counters", "PerPVCounters",
    "Show node counts per principal variation instead of total nodes in UCI."};
const OptionId SearchParams::kScoreTypeId{
    "score-type", "ScoreType",
    "What to display as score. Either centipawns (the UCI default), win "
    "percentage or Q (the actual internal score) multiplied by 100."};
const OptionId SearchParams::kHistoryFillId{
    "history-fill", "HistoryFill",
    "Neural network uses 7 previous board positions in addition to the current "
    "one. During the first moves of the game such historical positions don't "
    "exist, but they can be synthesized. This parameter defines when to "
    "synthesize them (always, never, or only at non-standard fen position)."};
const OptionId SearchParams::kMovesLeftMaxEffectId{
    "moves-left-max-effect", "MovesLeftMaxEffect",
    "Maximum bonus to add to the score of a node based on how much "
    "shorter/longer it makes the game when winning/losing."};
const OptionId SearchParams::kMovesLeftThresholdId{
    "moves-left-threshold", "MovesLeftThreshold",
    "Absolute value of node Q needs to exceed this value before shorter wins "
    "or longer losses are considered."};
const OptionId SearchParams::kMovesLeftSlopeId{
    "moves-left-slope", "MovesLeftSlope",
    "Controls how the bonus for shorter wins or longer losses is adjusted "
    "based on how many moves the move is estimated to shorten/lengthen the "
    "game. The move difference is multiplied with the slope and capped at "
    "MovesLeftMaxEffect."};
const OptionId SearchParams::kMovesLeftConstantFactorId{
    "moves-left-constant-factor", "MovesLeftConstantFactor",
    "A simple multiplier to the moves left effect, can be set to 0 to only use "
    "an effect scaled by Q."};
const OptionId SearchParams::kMovesLeftScaledFactorId{
    "moves-left-scaled-factor", "MovesLeftScaledFactor",
    "A factor which is multiplied by the absolute Q of parent node and the "
    "base moves left effect."};
const OptionId SearchParams::kMovesLeftQuadraticFactorId{
    "moves-left-quadratic-factor", "MovesLeftQuadraticFactor",
    "A factor which is multiplied by the square of Q of parent node and the "
    "base moves left effect."};
const OptionId SearchParams::kDisplayCacheUsageId{
    "display-cache-usage", "DisplayCacheUsage",
    "Display cache fullness through UCI info `hash` section."};
const OptionId SearchParams::kMaxConcurrentSearchersId{
    "max-concurrent-searchers", "MaxConcurrentSearchers",
    "If not 0, at most this many search workers can be gathering minibatches "
    "at once."};
const OptionId SearchParams::kDrawScoreSidetomoveId{
    "draw-score-sidetomove", "DrawScoreSideToMove",
    "Score of a drawn game, as seen by a player making the move."};
const OptionId SearchParams::kDrawScoreOpponentId{
    "draw-score-opponent", "DrawScoreOpponent",
    "Score of a drawn game, as seen by the opponent."};
const OptionId SearchParams::kDrawScoreWhiteId{
    "draw-score-white", "DrawScoreWhite",
    "Adjustment, added to a draw score of a white player."};
const OptionId SearchParams::kDrawScoreBlackId{
    "draw-score-black", "DrawScoreBlack",
    "Adjustment, added to a draw score of a black player."};
const OptionId SearchParams::kNpsLimitId{
    "nps-limit", "NodesPerSecondLimit",
    "An option to specify an upper limit to the nodes per second searched. The "
    "accuracy depends on the minibatch size used, increasing for lower sizes, "
    "and on the length of the search. Zero to disable."};
const OptionId SearchParams::kSolidTreeThresholdId{
    "solid-tree-threshold", "SolidTreeThreshold",
    "Only nodes with at least this number of visits will be considered for "
    "solidification for improved cache locality."};

void SearchParams::Populate(OptionsParser* options) {
  // Here the uci optimized defaults" are set.
  // Many of them are overridden with training specific values in tournament.cc.
<<<<<<< HEAD
  options->Add<IntOption>(kMiniBatchSizeId, 1, 1024) = 256;
  options->Add<IntOption>(kMaxPrefetchBatchId, 0, 1024) = 32;
  options->Add<BoolOption>(kLogitQId) = false;
  options->Add<IntOption>(kBetamctsLevelId, 0, 4) = 2;
  options->Add<FloatOption>(kBetamctsTrustId, 0.0f, 1000.0f) = 0.1f;
  options->Add<FloatOption>(kBetamctsPercentileId, 0.0f, 0.5f) = 0.35f;
  options->Add<IntOption>(kBetamctsUpdateIntervalId, 1, 100) = 10;
  options->Add<BoolOption>(kNewUEnabledId) = false;
=======
  options->Add<IntOption>(kMiniBatchSizeId, 1, 1024) = DEFAULT_MINIBATCH_SIZE;
  options->Add<IntOption>(kMaxPrefetchBatchId, 0, 1024) = DEFAULT_MAX_PREFETCH;
>>>>>>> d931e608
  options->Add<FloatOption>(kCpuctId, 0.0f, 100.0f) = 2.147f;
  options->Add<FloatOption>(kCpuctAtRootId, 0.0f, 100.0f) = 2.147f;
  options->Add<FloatOption>(kCpuctBaseId, 1.0f, 1000000000.0f) = 18368.0f;
  options->Add<FloatOption>(kCpuctBaseAtRootId, 1.0f, 1000000000.0f) = 18368.0f;
  options->Add<FloatOption>(kCpuctFactorId, 0.0f, 1000.0f) = 2.815f;
  options->Add<FloatOption>(kCpuctFactorAtRootId, 0.0f, 1000.0f) = 2.815f;
  options->Add<BoolOption>(kRootHasOwnCpuctParamsId) = true;
  options->Add<FloatOption>(kTemperatureId, 0.0f, 100.0f) = 0.0f;
  options->Add<IntOption>(kTempDecayMovesId, 0, 100) = 0;
  options->Add<IntOption>(kTempDecayDelayMovesId, 0, 100) = 0;
  options->Add<IntOption>(kTemperatureCutoffMoveId, 0, 1000) = 0;
  options->Add<FloatOption>(kTemperatureEndgameId, 0.0f, 100.0f) = 0.0f;
  options->Add<FloatOption>(kTemperatureWinpctCutoffId, 0.0f, 100.0f) = 100.0f;
  options->Add<FloatOption>(kTemperatureVisitOffsetId, -1000.0f, 1000.0f) =
      0.0f;
  options->Add<FloatOption>(kNoiseEpsilonId, 0.0f, 1.0f) = 0.0f;
  options->Add<FloatOption>(kNoiseAlphaId, 0.0f, 10000000.0f) = 0.3f;
  options->Add<BoolOption>(kVerboseStatsId) = false;
  options->Add<BoolOption>(kLogLiveStatsId) = false;
  std::vector<std::string> fpu_strategy = {"reduction", "absolute"};
  options->Add<ChoiceOption>(kFpuStrategyId, fpu_strategy) = "reduction";
  options->Add<FloatOption>(kFpuValueId, -100.0f, 100.0f) = 0.443f;
  fpu_strategy.push_back("same");
  options->Add<ChoiceOption>(kFpuStrategyAtRootId, fpu_strategy) = "same";
  options->Add<FloatOption>(kFpuValueAtRootId, -100.0f, 100.0f) = 1.0f;
  options->Add<IntOption>(kCacheHistoryLengthId, 0, 7) = 0;
  options->Add<FloatOption>(kPolicySoftmaxTempId, 0.1f, 10.0f) = 1.607f;
  options->Add<IntOption>(kMaxCollisionEventsId, 1, 65536) = 32;
  options->Add<IntOption>(kMaxCollisionVisitsId, 1, 1000000) = 9999;
  options->Add<BoolOption>(kOutOfOrderEvalId) = true;
  options->Add<FloatOption>(kMaxOutOfOrderEvalsId, 0.0f, 100.0f) = 1.0f;
  options->Add<BoolOption>(kStickyEndgamesId) = true;
  options->Add<BoolOption>(kSyzygyFastPlayId) = true;
  options->Add<IntOption>(kMultiPvId, 1, 500) = 1;
  options->Add<BoolOption>(kPerPvCountersId) = false;
  std::vector<std::string> score_type = {"centipawn",
                                         "centipawn_with_drawscore",
                                         "centipawn_2019",
                                         "centipawn_2018",
                                         "win_percentage",
                                         "Q",
                                         "W-L"};
  options->Add<ChoiceOption>(kScoreTypeId, score_type) = "centipawn";
  std::vector<std::string> history_fill_opt{"no", "fen_only", "always"};
  options->Add<ChoiceOption>(kHistoryFillId, history_fill_opt) = "fen_only";
  options->Add<FloatOption>(kMovesLeftMaxEffectId, 0.0f, 1.0f) = 0.1f;
  options->Add<FloatOption>(kMovesLeftThresholdId, 0.0f, 1.0f) = 1.0f;
  options->Add<FloatOption>(kMovesLeftSlopeId, 0.0f, 1.0f) = 0.005f;
  options->Add<FloatOption>(kMovesLeftConstantFactorId, -1.0f, 1.0f) = 0.0f;
  options->Add<FloatOption>(kMovesLeftScaledFactorId, -1.0f, 1.0f) = 0.0f;
  options->Add<FloatOption>(kMovesLeftQuadraticFactorId, -1.0f, 1.0f) = 1.0f;
  options->Add<BoolOption>(kDisplayCacheUsageId) = false;
  options->Add<IntOption>(kMaxConcurrentSearchersId, 0, 128) = 1;
  options->Add<IntOption>(kDrawScoreSidetomoveId, -100, 100) = 0;
  options->Add<IntOption>(kDrawScoreOpponentId, -100, 100) = 0;
  options->Add<IntOption>(kDrawScoreWhiteId, -100, 100) = 0;
  options->Add<IntOption>(kDrawScoreBlackId, -100, 100) = 0;
  options->Add<FloatOption>(kNpsLimitId, 0.0f, 1e6f) = 0.0f;
  options->Add<IntOption>(kSolidTreeThresholdId, 1, 2000000000) = 100;

  options->HideOption(kNoiseEpsilonId);
  options->HideOption(kNoiseAlphaId);
  options->HideOption(kLogLiveStatsId);
  options->HideOption(kDisplayCacheUsageId);
  options->HideOption(kRootHasOwnCpuctParamsId);
  options->HideOption(kTemperatureId);
  options->HideOption(kTempDecayMovesId);
  options->HideOption(kTempDecayDelayMovesId);
  options->HideOption(kTemperatureCutoffMoveId);
  options->HideOption(kTemperatureEndgameId);
  options->HideOption(kTemperatureWinpctCutoffId);
  options->HideOption(kTemperatureVisitOffsetId);
}

SearchParams::SearchParams(const OptionsDict& options)
    : options_(options),
<<<<<<< HEAD
      kLogitQ(options.Get<bool>(kLogitQId.GetId())),
      kBetamctsLevel(options.Get<int>(kBetamctsLevelId.GetId())),
      kBetamctsTrust(options.Get<float>(kBetamctsTrustId.GetId())),
      kBetamctsPercentile(options.Get<float>(kBetamctsPercentileId.GetId())),
      kBetamctsUpdateInterval(options.Get<int>(kBetamctsUpdateIntervalId.GetId())),
      kCpuct(options.Get<float>(kCpuctId.GetId())),
      kCpuctAtRoot(
          options.Get<float>(options.Get<bool>(kRootHasOwnCpuctParamsId.GetId())
                                 ? kCpuctAtRootId.GetId()
                                 : kCpuctId.GetId())),
      kCpuctBase(options.Get<float>(kCpuctBaseId.GetId())),
      kCpuctBaseAtRoot(
          options.Get<float>(options.Get<bool>(kRootHasOwnCpuctParamsId.GetId())
                                 ? kCpuctBaseAtRootId.GetId()
                                 : kCpuctBaseId.GetId())),
      kCpuctFactor(options.Get<float>(kCpuctFactorId.GetId())),
      kNewUEnabled(options.Get<bool>(kNewUEnabledId.GetId())),
      kCpuctFactorAtRoot(
          options.Get<float>(options.Get<bool>(kRootHasOwnCpuctParamsId.GetId())
                                 ? kCpuctFactorAtRootId.GetId()
                                 : kCpuctFactorId.GetId())),
      kNoiseEpsilon(options.Get<bool>(kNoiseId.GetId())
                        ? 0.25f
                        : options.Get<float>(kNoiseEpsilonId.GetId())),
      kNoiseAlpha(options.Get<float>(kNoiseAlphaId.GetId())),
      kFpuAbsolute(options.Get<std::string>(kFpuStrategyId.GetId()) ==
                   "absolute"),
      kFpuValue(options.Get<float>(kFpuValueId.GetId())),
=======
      kCpuct(options.Get<float>(kCpuctId)),
      kCpuctAtRoot(options.Get<float>(
          options.Get<bool>(kRootHasOwnCpuctParamsId) ? kCpuctAtRootId
                                                      : kCpuctId)),
      kCpuctBase(options.Get<float>(kCpuctBaseId)),
      kCpuctBaseAtRoot(options.Get<float>(
          options.Get<bool>(kRootHasOwnCpuctParamsId) ? kCpuctBaseAtRootId
                                                      : kCpuctBaseId)),
      kCpuctFactor(options.Get<float>(kCpuctFactorId)),
      kCpuctFactorAtRoot(options.Get<float>(
          options.Get<bool>(kRootHasOwnCpuctParamsId) ? kCpuctFactorAtRootId
                                                      : kCpuctFactorId)),
      kNoiseEpsilon(options.Get<float>(kNoiseEpsilonId)),
      kNoiseAlpha(options.Get<float>(kNoiseAlphaId)),
      kFpuAbsolute(options.Get<std::string>(kFpuStrategyId) == "absolute"),
      kFpuValue(options.Get<float>(kFpuValueId)),
>>>>>>> d931e608
      kFpuAbsoluteAtRoot(
          (options.Get<std::string>(kFpuStrategyAtRootId) == "same" &&
           kFpuAbsolute) ||
          options.Get<std::string>(kFpuStrategyAtRootId) == "absolute"),
      kFpuValueAtRoot(options.Get<std::string>(kFpuStrategyAtRootId) == "same"
                          ? kFpuValue
                          : options.Get<float>(kFpuValueAtRootId)),
      kCacheHistoryLength(options.Get<int>(kCacheHistoryLengthId)),
      kPolicySoftmaxTemp(options.Get<float>(kPolicySoftmaxTempId)),
      kMaxCollisionEvents(options.Get<int>(kMaxCollisionEventsId)),
      kMaxCollisionVisits(options.Get<int>(kMaxCollisionVisitsId)),
      kOutOfOrderEval(options.Get<bool>(kOutOfOrderEvalId)),
      kStickyEndgames(options.Get<bool>(kStickyEndgamesId)),
      kSyzygyFastPlay(options.Get<bool>(kSyzygyFastPlayId)),
      kHistoryFill(EncodeHistoryFill(options.Get<std::string>(kHistoryFillId))),
      kMiniBatchSize(options.Get<int>(kMiniBatchSizeId)),
      kMovesLeftMaxEffect(options.Get<float>(kMovesLeftMaxEffectId)),
      kMovesLeftThreshold(options.Get<float>(kMovesLeftThresholdId)),
      kMovesLeftSlope(options.Get<float>(kMovesLeftSlopeId)),
      kMovesLeftConstantFactor(options.Get<float>(kMovesLeftConstantFactorId)),
      kMovesLeftScaledFactor(options.Get<float>(kMovesLeftScaledFactorId)),
      kMovesLeftQuadraticFactor(
          options.Get<float>(kMovesLeftQuadraticFactorId)),
      kDisplayCacheUsage(options.Get<bool>(kDisplayCacheUsageId)),
      kMaxConcurrentSearchers(options.Get<int>(kMaxConcurrentSearchersId)),
      kDrawScoreSidetomove{options.Get<int>(kDrawScoreSidetomoveId) / 100.0f},
      kDrawScoreOpponent{options.Get<int>(kDrawScoreOpponentId) / 100.0f},
      kDrawScoreWhite{options.Get<int>(kDrawScoreWhiteId) / 100.0f},
      kDrawScoreBlack{options.Get<int>(kDrawScoreBlackId) / 100.0f},
      kMaxOutOfOrderEvals(std::max(
          1, static_cast<int>(options.Get<float>(kMaxOutOfOrderEvalsId) *
                              options.Get<int>(kMiniBatchSizeId)))),
      kNpsLimit(options.Get<float>(kNpsLimitId)),
      kSolidTreeThreshold(options.Get<int>(kSolidTreeThresholdId)) {
  if (std::max(std::abs(kDrawScoreSidetomove), std::abs(kDrawScoreOpponent)) +
          std::max(std::abs(kDrawScoreWhite), std::abs(kDrawScoreBlack)) >
      1.0f) {
    throw Exception(
        "max{|sidetomove|+|opponent|} + max{|white|+|black|} draw score must "
        "be <= 100");
  }
}

}  // namespace lczero<|MERGE_RESOLUTION|>--- conflicted
+++ resolved
@@ -64,11 +64,6 @@
     "When the engine cannot gather a large enough batch for immediate use, try "
     "to prefetch up to X positions which are likely to be useful soon, and put "
     "them into cache."};
-<<<<<<< HEAD
-const OptionId SearchParams::kLogitQId{
-    "logit-q", "LogitQ",
-    "Apply logit to Q when determining Q+U best child. This makes the U term "
-    "less dominant when Q is near -1 or +1."};
 const OptionId SearchParams::kBetamctsLevelId{
     "betamcts-level", "BetamctsLevel",
     "Level of betamcts use in search. 0 only displays values in --verbose-move-stats, "
@@ -85,8 +80,6 @@
     "betamcts-update-interval", "BetamctsUpdateInterval",
     "Update interval for betamcts R calculation. Relevance is only updated "
     "every n visits to a node."};
-=======
->>>>>>> d931e608
 const OptionId SearchParams::kCpuctId{
     "cpuct", "CPuct",
     "cpuct_init constant from \"UCT search\" algorithm. Higher values promote "
@@ -104,10 +97,6 @@
     "cpuct_base constant from \"UCT search\" algorithm, for root node."};
 const OptionId SearchParams::kCpuctFactorId{
     "cpuct-factor", "CPuctFactor", "Multiplier for the cpuct growth formula."};
-const OptionId SearchParams::kNewUEnabledId{
-    "new-u-enabled", "NewUEnabled",
-    "Whether the formula for U is the old AlphaZero or the new equilibrium"
-    "based one."};
 const OptionId SearchParams::kCpuctFactorAtRootId{
     "cpuct-factor-at-root", "CPuctFactorAtRoot",
     "Multiplier for the cpuct growth formula at root."};
@@ -301,19 +290,12 @@
 void SearchParams::Populate(OptionsParser* options) {
   // Here the uci optimized defaults" are set.
   // Many of them are overridden with training specific values in tournament.cc.
-<<<<<<< HEAD
-  options->Add<IntOption>(kMiniBatchSizeId, 1, 1024) = 256;
-  options->Add<IntOption>(kMaxPrefetchBatchId, 0, 1024) = 32;
-  options->Add<BoolOption>(kLogitQId) = false;
+  options->Add<IntOption>(kMiniBatchSizeId, 1, 1024) = DEFAULT_MINIBATCH_SIZE;
+  options->Add<IntOption>(kMaxPrefetchBatchId, 0, 1024) = DEFAULT_MAX_PREFETCH;
   options->Add<IntOption>(kBetamctsLevelId, 0, 4) = 2;
   options->Add<FloatOption>(kBetamctsTrustId, 0.0f, 1000.0f) = 0.1f;
   options->Add<FloatOption>(kBetamctsPercentileId, 0.0f, 0.5f) = 0.35f;
   options->Add<IntOption>(kBetamctsUpdateIntervalId, 1, 100) = 10;
-  options->Add<BoolOption>(kNewUEnabledId) = false;
-=======
-  options->Add<IntOption>(kMiniBatchSizeId, 1, 1024) = DEFAULT_MINIBATCH_SIZE;
-  options->Add<IntOption>(kMaxPrefetchBatchId, 0, 1024) = DEFAULT_MAX_PREFETCH;
->>>>>>> d931e608
   options->Add<FloatOption>(kCpuctId, 0.0f, 100.0f) = 2.147f;
   options->Add<FloatOption>(kCpuctAtRootId, 0.0f, 100.0f) = 2.147f;
   options->Add<FloatOption>(kCpuctBaseId, 1.0f, 1000000000.0f) = 18368.0f;
@@ -390,36 +372,10 @@
 
 SearchParams::SearchParams(const OptionsDict& options)
     : options_(options),
-<<<<<<< HEAD
-      kLogitQ(options.Get<bool>(kLogitQId.GetId())),
       kBetamctsLevel(options.Get<int>(kBetamctsLevelId.GetId())),
       kBetamctsTrust(options.Get<float>(kBetamctsTrustId.GetId())),
       kBetamctsPercentile(options.Get<float>(kBetamctsPercentileId.GetId())),
       kBetamctsUpdateInterval(options.Get<int>(kBetamctsUpdateIntervalId.GetId())),
-      kCpuct(options.Get<float>(kCpuctId.GetId())),
-      kCpuctAtRoot(
-          options.Get<float>(options.Get<bool>(kRootHasOwnCpuctParamsId.GetId())
-                                 ? kCpuctAtRootId.GetId()
-                                 : kCpuctId.GetId())),
-      kCpuctBase(options.Get<float>(kCpuctBaseId.GetId())),
-      kCpuctBaseAtRoot(
-          options.Get<float>(options.Get<bool>(kRootHasOwnCpuctParamsId.GetId())
-                                 ? kCpuctBaseAtRootId.GetId()
-                                 : kCpuctBaseId.GetId())),
-      kCpuctFactor(options.Get<float>(kCpuctFactorId.GetId())),
-      kNewUEnabled(options.Get<bool>(kNewUEnabledId.GetId())),
-      kCpuctFactorAtRoot(
-          options.Get<float>(options.Get<bool>(kRootHasOwnCpuctParamsId.GetId())
-                                 ? kCpuctFactorAtRootId.GetId()
-                                 : kCpuctFactorId.GetId())),
-      kNoiseEpsilon(options.Get<bool>(kNoiseId.GetId())
-                        ? 0.25f
-                        : options.Get<float>(kNoiseEpsilonId.GetId())),
-      kNoiseAlpha(options.Get<float>(kNoiseAlphaId.GetId())),
-      kFpuAbsolute(options.Get<std::string>(kFpuStrategyId.GetId()) ==
-                   "absolute"),
-      kFpuValue(options.Get<float>(kFpuValueId.GetId())),
-=======
       kCpuct(options.Get<float>(kCpuctId)),
       kCpuctAtRoot(options.Get<float>(
           options.Get<bool>(kRootHasOwnCpuctParamsId) ? kCpuctAtRootId
@@ -436,7 +392,6 @@
       kNoiseAlpha(options.Get<float>(kNoiseAlphaId)),
       kFpuAbsolute(options.Get<std::string>(kFpuStrategyId) == "absolute"),
       kFpuValue(options.Get<float>(kFpuValueId)),
->>>>>>> d931e608
       kFpuAbsoluteAtRoot(
           (options.Get<std::string>(kFpuStrategyAtRootId) == "same" &&
            kFpuAbsolute) ||
